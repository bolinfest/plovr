java_binary(
  name = 'plovr',
  deps = [':plovr-lib'],
  main_class = 'org.plovr.cli.Main')

java_library(
  name = 'plovr-lib',
  srcs = glob(['src/**/*.java']),
  resources = glob([
    'src/**/*.js',
    'src/**/*.soy',
    'src/**/*.ts',
  ]) + [
    'library_manifest.txt',
    'third_party_manifest.txt'
  ],
  source = '7',
  target = '7',
  deps = [
    '//tools/imports:revs',
    ':third-party-support-libs',
    '//third-party:COMPILE',
    '//closure/closure-library:closure-library'
  ],
)

java_library(
  name = 'third-party-support-libs',
  srcs = [],
  resources = [
<<<<<<< HEAD
    '//third-party/javascript:soyutils_usegoog.js'
=======
    '//third-party/javascript:checks.js',
    '//third-party/javascript:soyutils_usegoog.js',
>>>>>>> 5df56cd1
  ],
  resources_root = './third-party')

java_test(
  name = 'test',
  srcs = glob(['test/**/*.java']),
  resources = glob(['test/**/*.js']),
  deps = [
    ':plovr-lib',
    '//third-party:COMPILE',
    '//third-party:TEST',
  ],
)<|MERGE_RESOLUTION|>--- conflicted
+++ resolved
@@ -28,12 +28,8 @@
   name = 'third-party-support-libs',
   srcs = [],
   resources = [
-<<<<<<< HEAD
-    '//third-party/javascript:soyutils_usegoog.js'
-=======
     '//third-party/javascript:checks.js',
     '//third-party/javascript:soyutils_usegoog.js',
->>>>>>> 5df56cd1
   ],
   resources_root = './third-party')
 
