// Copyright 2006 The Closure Library Authors. All Rights Reserved.
//
// Licensed under the Apache License, Version 2.0 (the "License");
// you may not use this file except in compliance with the License.
// You may obtain a copy of the License at
//
//      http://www.apache.org/licenses/LICENSE-2.0
//
// Unless required by applicable law or agreed to in writing, software
// distributed under the License is distributed on an "AS-IS" BASIS,
// WITHOUT WARRANTIES OR CONDITIONS OF ANY KIND, either express or implied.
// See the License for the specific language governing permissions and
// limitations under the License.

/**
 * @fileoverview Bootstrap for the Google JS Library (Closure).
 *
 * In uncompiled mode base.js will write out Closure's deps file, unless the
 * global <code>CLOSURE_NO_DEPS</code> is set to true.  This allows projects to
 * include their own deps file(s) from different locations.
 *
 */


/**
 * @define {boolean} Overridden to true by the compiler when --closure_pass
 *     or --mark_as_compiled is specified.
 */
var COMPILED = false;


/**
 * Base namespace for the Closure library.  Checks to see goog is
 * already defined in the current scope before assigning to prevent
 * clobbering if base.js is loaded more than once.
 *
 * @const
 */
var goog = goog || {}; // Identifies this file as the Closure base.


/**
 * @define {boolean}
 */
goog.NODE_JS = false;


// eval() is used so that "global" does not need to be an extern.
goog.global = goog.NODE_JS ? eval('global') : this;


/**
 * @define {boolean} DEBUG is provided as a convenience so that debugging code
 * that should not be included in a production js_binary can be easily stripped
 * by specifying --define goog.DEBUG=false to the JSCompiler. For example, most
 * toString() methods should be declared inside an "if (goog.DEBUG)" conditional
 * because they are generally used for debugging purposes and it is difficult
 * for the JSCompiler to statically determine whether they are used.
 */
goog.DEBUG = true;


/**
 * @define {string} LOCALE defines the locale being used for compilation. It is
 * used to select locale specific data to be compiled in js binary. BUILD rule
 * can specify this value by "--define goog.LOCALE=<locale_name>" as JSCompiler
 * option.
 *
 * Take into account that the locale code format is important. You should use
 * the canonical Unicode format with hyphen as a delimiter. Language must be
 * lowercase, Language Script - Capitalized, Region - UPPERCASE.
 * There are few examples: pt-BR, en, en-US, sr-Latin-BO, zh-Hans-CN.
 *
 * See more info about locale codes here:
 * http://www.unicode.org/reports/tr35/#Unicode_Language_and_Locale_Identifiers
 *
 * For language codes you should use values defined by ISO 693-1. See it here
 * http://www.w3.org/WAI/ER/IG/ert/iso639.htm. There is only one exception from
 * this rule: the Hebrew language. For legacy reasons the old code (iw) should
 * be used instead of the new code (he), see http://wiki/Main/IIISynonyms.
 */
goog.LOCALE = 'en';  // default to en


/**
 * Creates object stubs for a namespace.  The presence of one or more
 * goog.provide() calls indicate that the file defines the given
 * objects/namespaces.  Build tools also scan for provide/require statements
 * to discern dependencies, build dependency files (see deps.js), etc.
 * @see goog.require
 * @param {string} name Namespace provided by this file in the form
 *     "goog.package.part".
 */
goog.provide = function(name) {
  if (!COMPILED) {
    // Ensure that the same namespace isn't provided twice. This is intended
    // to teach new developers that 'goog.provide' is effectively a variable
    // declaration. And when JSCompiler transforms goog.provide into a real
    // variable declaration, the compiled JS should work the same as the raw
    // JS--even when the raw JS uses goog.provide incorrectly.
    if (goog.isProvided_(name)) {
      throw Error('Namespace "' + name + '" already declared.');
    }
    delete goog.implicitNamespaces_[name];

    var namespace = name;
    while ((namespace = namespace.substring(0, namespace.lastIndexOf('.')))) {
      if (goog.getObjectByName(namespace)) {
        break;
      }
      goog.implicitNamespaces_[namespace] = true;
    }
  }

  goog.exportPath_(name);
};


/**
 * Marks that the current file should only be used for testing, and never for
 * live code in production.
 * @param {string=} opt_message Optional message to add to the error that's
 *     raised when used in production code.
 */
goog.setTestOnly = function(opt_message) {
  if (COMPILED && !goog.DEBUG) {
    opt_message = opt_message || '';
    throw Error('Importing test-only code into non-debug environment' +
                opt_message ? ': ' + opt_message : '.');
  }
};


if (!COMPILED) {

  /**
   * Check if the given name has been goog.provided. This will return false for
   * names that are available only as implicit namespaces.
   * @param {string} name name of the object to look for.
   * @return {boolean} Whether the name has been provided.
   * @private
   */
  goog.isProvided_ = function(name) {
    return !goog.implicitNamespaces_[name] && !!goog.getObjectByName(name);
  };

  /**
   * Namespaces implicitly defined by goog.provide. For example,
   * goog.provide('goog.events.Event') implicitly declares
   * that 'goog' and 'goog.events' must be namespaces.
   *
   * @type {Object}
   * @private
   */
  goog.implicitNamespaces_ = {};
}


/**
 * Used in the context of Node JS to determine whether the argument is an
 * existing variable in the global namespace, or if it should be added as a
 * property of goog.global in order to create it.
 *
 * @param {string} goog The namespace to test. This is deliberately named "goog"
 *     rather than "nameSpace" or something more appropriate because the goal is
 *     to avoid introducing any new variables into the scope of the function
 *     that would alter the behavior of eval().
 *
 *     Because it is known that "goog" is an existing global variable, shadowing
 *     it with a local variable here does not introduce a new variable in the
 *     scope of this function. Further, it is known that when the local variable
 *     goog is the value 'goog', this function should always return true, which
 *     it does.
 *
 *     Ideally, this function would not declare any arguments and would simply
 *     reference arguments[0], but that yields a WRONG_ARGUMENT_COUNT warning
 *     at the call sites of goog.isExistingGlobalVariable_() from the Closure
 *     Compiler when type-checking is enabled. 
 * @return {boolean}
 * @private
 */
goog.isExistingGlobalVariable_ = function(goog) {
  // Note that if the variable is declared globally with "var" but is undefined,
  // then this function will return a false negative.
  // Similarly, if goog is 'arguments', 'parseInt', or any other member that is
  // in scope, it will return a false positive.
  return String(eval('typeof ' + goog)) !== 'undefined';
};


/**
 * Builds an object structure for the provided namespace path,
 * ensuring that names that already exist are not overwritten. For
 * example:
 * "a.b.c" -> a = {};a.b={};a.b.c={};
 * Used by goog.provide and goog.exportSymbol.
 * @param {string} name name of the object that this file defines.
 * @param {*=} opt_object the object to expose at the end of the path.
 * @param {Object=} opt_objectToExportTo The object to add the path to; default
 *     is |goog.global|.
 * @private
 */
goog.exportPath_ = function(name, opt_object, opt_objectToExportTo) {
  var parts = name.split('.');
  var cur = opt_objectToExportTo || goog.global;

  // Internet Explorer exhibits strange behavior when throwing errors from
  // methods externed in this manner.  See the testExportSymbolExceptions in
  // base_test.html for an example.
  if (!(parts[0] in cur) && cur.execScript) {
    cur.execScript('var ' + parts[0]);
  }

  if (goog.NODE_JS && cur === goog.global) {
    // If parts[0] is already a variable global scope such as "goog", then do
    // not access it from goog.global because then there will be a global
    // variable "goog" as well as a "global.goog", and they will be different
    // objects, causing all sorts of problems.
    if (goog.isExistingGlobalVariable_(parts[0])) {
      cur = eval(parts[0]);
      parts.shift();
    }
  }

  // Certain browsers cannot parse code in the form for((a in b); c;);
  // This pattern is produced by the JSCompiler when it collapses the
  // statement above into the conditional loop below. To prevent this from
  // happening, use a for-loop and reserve the init logic as below.

  // Parentheses added to eliminate strict JS warning in Firefox.
  for (var part; parts.length && (part = parts.shift());) {
    if (!parts.length && goog.isDef(opt_object)) {
      // last part and we have an object; use it
      cur[part] = opt_object;
    } else if (cur[part]) {
      cur = cur[part];
    } else {
      cur = cur[part] = {};
    }
  }
};


/**
 * Returns an object based on its fully qualified external name.  If you are
 * using a compilation pass that renames property names beware that using this
 * function will not find renamed properties.
 *
 * @param {string} name The fully qualified name.
 * @param {Object=} opt_obj The object within which to look; default is
 *     |goog.global|.
<<<<<<< HEAD
 * @return {Object|string|boolean|number} The object or, if not found, null.
=======
 * @return {?} The value (object or primitive) or, if not found, null.
>>>>>>> 73cfff75
 */
goog.getObjectByName = function(name, opt_obj) {
  var parts = name.split('.');
  var cur = opt_obj || goog.global;

  if (goog.NODE_JS && cur === goog.global) {
    // If parts[0] is already a variable global scope such as "goog", then do
    // not access it from goog.global because then there will be a global
    // variable "goog" as well as a "global.goog", and they will be different
    // objects, causing all sorts of problems.
    if (goog.isExistingGlobalVariable_(parts[0])) {
      cur = eval(parts[0]);
      parts.shift();
    }
  }

  for (var part; part = parts.shift(); ) {
    if (goog.isDefAndNotNull(cur[part])) {
      cur = cur[part];
    } else {
      return null;
    }
  }
  return /** @type {Object|string|boolean|number} */ (cur);
};


/**
 * Globalizes a whole namespace, such as goog or goog.lang.
 *
 * @param {Object} obj The namespace to globalize.
 * @param {Object=} opt_global The object to add the properties to.
 * @deprecated Properties may be explicitly exported to the global scope, but
 *     this should no longer be done in bulk.
 */
goog.globalize = function(obj, opt_global) {
  var global = opt_global || goog.global;
  for (var x in obj) {
    global[x] = obj[x];
  }
};


/**
 * Adds a dependency from a file to the files it requires.
 * @param {string} relPath The path to the js file.
 * @param {Array} provides An array of strings with the names of the objects
 *                         this file provides.
 * @param {Array} requires An array of strings with the names of the objects
 *                         this file requires.
 */
goog.addDependency = function(relPath, provides, requires) {
  if (!COMPILED) {
    var provide, require;
    var path = relPath.replace(/\\/g, '/');
    var deps = goog.dependencies_;
    for (var i = 0; provide = provides[i]; i++) {
      deps.nameToPath[provide] = path;
      if (!(path in deps.pathToNames)) {
        deps.pathToNames[path] = {};
      }
      deps.pathToNames[path][provide] = true;
    }
    for (var j = 0; require = requires[j]; j++) {
      if (!(path in deps.requires)) {
        deps.requires[path] = {};
      }
      deps.requires[path][require] = true;
    }
  }
};




// NOTE(user): The debug DOM loader was included in base.js as an orignal
// way to do "debug-mode" development.  The dependency system can sometimes
// be confusing, as can the debug DOM loader's asyncronous nature.
//
// With the DOM loader, a call to goog.require() is not blocking -- the
// script will not load until some point after the current script.  If a
// namespace is needed at runtime, it needs to be defined in a previous
// script, or loaded via require() with its registered dependencies.
// User-defined namespaces may need their own deps file.  See http://go/js_deps,
// http://go/genjsdeps, or, externally, DepsWriter.
// http://code.google.com/closure/library/docs/depswriter.html
//
// Because of legacy clients, the DOM loader can't be easily removed from
// base.js.  Work is being done to make it disableable or replaceable for
// different environments (DOM-less JavaScript interpreters like Rhino or V8,
// for example). See bootstrap/ for more information.


/**
 * @define {boolean} Whether to enable the debug loader.
 *
 * If enabled, a call to goog.require() will attempt to load the namespace by
 * appending a script tag to the DOM (if the namespace has been registered).
 *
 * If disabled, goog.require() will simply assert that the namespace has been
 * provided (and depend on the fact that some outside tool correctly ordered
 * the script).
 */
goog.ENABLE_DEBUG_LOADER = true;


/**
 * Implements a system for the dynamic resolution of dependencies
 * that works in parallel with the BUILD system. Note that all calls
 * to goog.require will be stripped by the JSCompiler when the
 * --closure_pass option is used.
 * @see goog.provide
 * @param {string} name Namespace to include (as was given in goog.provide())
 *     in the form "goog.package.part".
 */
goog.require = function(name) {

  // if the object already exists we do not need do do anything
  // TODO(user): If we start to support require based on file name this has
  //            to change
  // TODO(user): If we allow goog.foo.* this has to change
  // TODO(user): If we implement dynamic load after page load we should probably
  //            not remove this code for the compiled output
  if (!COMPILED) {
    if (goog.isProvided_(name)) {
      return;
    }

    if (goog.ENABLE_DEBUG_LOADER) {
      var path = goog.getPathFromDeps_(name);
      if (path) {
        goog.included_[path] = true;
        goog.writeScripts_();
        return;
      }
    }

    var errorMessage = 'goog.require could not find: ' + name;
    if (goog.global.console) {
      goog.global.console['error'](errorMessage);
    }


      throw Error(errorMessage);

  }
};


/**
 * Path for included scripts
 * @type {string}
 */
goog.basePath = '';


/**
 * A hook for overriding the base path.
 * @type {string|undefined}
 */
goog.global.CLOSURE_BASE_PATH;


/**
 * Whether to write out Closure's deps file. By default,
 * the deps are written.
 * @type {boolean|undefined}
 */
goog.global.CLOSURE_NO_DEPS;


/**
 * A function to import a single script. This is meant to be overridden when
 * Closure is being run in non-HTML contexts, such as web workers. It's defined
 * in the global scope so that it can be set before base.js is loaded, which
 * allows deps.js to be imported properly.
 *
 * The function is passed the script source, which is a relative URI. It should
 * return true if the script was imported, false otherwise.
 */
goog.global.CLOSURE_IMPORT_SCRIPT;


/**
 * Null function used for default values of callbacks, etc.
 * @return {void} Nothing.
 */
goog.nullFunction = function() {};


/**
 * The identity function. Returns its first argument.
 *
 * @param {...*} var_args The arguments of the function.
 * @return {*} The first argument.
 * @deprecated Use goog.functions.identity instead.
 */
goog.identityFunction = function(var_args) {
  return arguments[0];
};


/**
 * When defining a class Foo with an abstract method bar(), you can do:
 *
 * Foo.prototype.bar = goog.abstractMethod
 *
 * Now if a subclass of Foo fails to override bar(), an error
 * will be thrown when bar() is invoked.
 *
 * Note: This does not take the name of the function to override as
 * an argument because that would make it more difficult to obfuscate
 * our JavaScript code.
 *
 * @type {!Function}
 * @throws {Error} when invoked to indicate the method should be
 *   overridden.
 */
goog.abstractMethod = function() {
  throw Error('unimplemented abstract method');
};


/**
 * Adds a {@code getInstance} static method that always return the same instance
 * object.
 * @param {!Function} ctor The constructor for the class to add the static
 *     method to.
 */
goog.addSingletonGetter = function(ctor) {
  ctor.getInstance = function() {
    return ctor.instance_ || (ctor.instance_ = new ctor());
  };
};


if (!COMPILED && goog.ENABLE_DEBUG_LOADER) {
  /**
   * Object used to keep track of urls that have already been added. This
   * record allows the prevention of circular dependencies.
   * @type {Object}
   * @private
   */
  goog.included_ = {};


  /**
   * This object is used to keep track of dependencies and other data that is
   * used for loading scripts
   * @private
   * @type {Object}
   */
  goog.dependencies_ = {
    pathToNames: {}, // 1 to many
    nameToPath: {}, // 1 to 1
    requires: {}, // 1 to many
    // used when resolving dependencies to prevent us from
    // visiting the file twice
    visited: {},
    written: {} // used to keep track of script files we have written
  };


  /**
   * Tries to detect whether is in the context of an HTML document.
   * @return {boolean} True if it looks like HTML document.
   * @private
   */
  goog.inHtmlDocument_ = function() {
    var doc = goog.global.document;
    return typeof doc != 'undefined' &&
           'write' in doc;  // XULDocument misses write.
  };


  /**
   * Tries to detect the base path of the base.js script that bootstraps Closure
   * @private
   */
  goog.findBasePath_ = function() {
    if (goog.global.CLOSURE_BASE_PATH) {
      goog.basePath = goog.global.CLOSURE_BASE_PATH;
      return;
    } else if (!goog.inHtmlDocument_()) {
      return;
    }
    var doc = goog.global.document;
    var scripts = doc.getElementsByTagName('script');
    // Search backwards since the current script is in almost all cases the one
    // that has base.js.
    for (var i = scripts.length - 1; i >= 0; --i) {
      var src = scripts[i].src;
      var qmark = src.lastIndexOf('?');
      var l = qmark == -1 ? src.length : qmark;
      if (src.substr(l - 7, 7) == 'base.js') {
        goog.basePath = src.substr(0, l - 7);
        return;
      }
    }
  };


  /**
   * Imports a script if, and only if, that script hasn't already been imported.
   * (Must be called at execution time)
   * @param {string} src Script source.
   * @private
   */
  goog.importScript_ = function(src) {
    var importScript = goog.global.CLOSURE_IMPORT_SCRIPT ||
        goog.writeScriptTag_;
    if (!goog.dependencies_.written[src] && importScript(src)) {
      goog.dependencies_.written[src] = true;
    }
  };


  /**
   * The default implementation of the import function. Writes a script tag to
   * import the script.
   *
   * @param {string} src The script source.
   * @return {boolean} True if the script was imported, false otherwise.
   * @private
   */
  goog.writeScriptTag_ = function(src) {
    if (goog.inHtmlDocument_()) {
      var doc = goog.global.document;
      doc.write(
          '<script type="text/javascript" src="' + src + '"></' + 'script>');
      return true;
    } else {
      return false;
    }
  };


  /**
   * Resolves dependencies based on the dependencies added using addDependency
   * and calls importScript_ in the correct order.
   * @private
   */
  goog.writeScripts_ = function() {
    // the scripts we need to write this time
    var scripts = [];
    var seenScript = {};
    var deps = goog.dependencies_;

    function visitNode(path) {
      if (path in deps.written) {
        return;
      }

      // we have already visited this one. We can get here if we have cyclic
      // dependencies
      if (path in deps.visited) {
        if (!(path in seenScript)) {
          seenScript[path] = true;
          scripts.push(path);
        }
        return;
      }

      deps.visited[path] = true;

      if (path in deps.requires) {
        for (var requireName in deps.requires[path]) {
          // If the required name is defined, we assume that it was already
          // bootstrapped by other means.
          if (!goog.isProvided_(requireName)) {
            if (requireName in deps.nameToPath) {
              visitNode(deps.nameToPath[requireName]);
            } else {
              throw Error('Undefined nameToPath for ' + requireName);
            }
          }
        }
      }

      if (!(path in seenScript)) {
        seenScript[path] = true;
        scripts.push(path);
      }
    }

    for (var path in goog.included_) {
      if (!deps.written[path]) {
        visitNode(path);
      }
    }

    for (var i = 0; i < scripts.length; i++) {
      if (scripts[i]) {
        goog.importScript_(goog.basePath + scripts[i]);
      } else {
        throw Error('Undefined script input');
      }
    }
  };


  /**
   * Looks at the dependency rules and tries to determine the script file that
   * fulfills a particular rule.
   * @param {string} rule In the form goog.namespace.Class or project.script.
   * @return {?string} Url corresponding to the rule, or null.
   * @private
   */
  goog.getPathFromDeps_ = function(rule) {
    if (rule in goog.dependencies_.nameToPath) {
      return goog.dependencies_.nameToPath[rule];
    } else {
      return null;
    }
  };

  goog.findBasePath_();

  // Allow projects to manage the deps files themselves.
  if (!goog.global.CLOSURE_NO_DEPS) {
    goog.importScript_(goog.basePath + 'deps.js');
  }
}



//==============================================================================
// Language Enhancements
//==============================================================================


/**
 * This is a "fixed" version of the typeof operator.  It differs from the typeof
 * operator in such a way that null returns 'null' and arrays return 'array'.
 * @param {*} value The value to get the type of.
 * @return {string} The name of the type.
 */
goog.typeOf = function(value) {
  var s = typeof value;
  if (s == 'object') {
    if (value) {
      // Check these first, so we can avoid calling Object.prototype.toString if
      // possible.
      //
      // IE improperly marshals tyepof across execution contexts, but a
      // cross-context object will still return false for "instanceof Object".
      if (value instanceof Array) {
        return 'array';
      } else if (value instanceof Object) {
        return s;
      }

      // HACK: In order to use an Object prototype method on the arbitrary
      //   value, the compiler requires the value be cast to type Object,
      //   even though the ECMA spec explicitly allows it.
      var className = Object.prototype.toString.call(
          /** @type {Object} */ (value));
      // In Firefox 3.6, attempting to access iframe window objects' length
      // property throws an NS_ERROR_FAILURE, so we need to special-case it
      // here.
      if (className == '[object Window]') {
        return 'object';
      }

      // We cannot always use constructor == Array or instanceof Array because
      // different frames have different Array objects. In IE6, if the iframe
      // where the array was created is destroyed, the array loses its
      // prototype. Then dereferencing val.splice here throws an exception, so
      // we can't use goog.isFunction. Calling typeof directly returns 'unknown'
      // so that will work. In this case, this function will return false and
      // most array functions will still work because the array is still
      // array-like (supports length and []) even though it has lost its
      // prototype.
      // Mark Miller noticed that Object.prototype.toString
      // allows access to the unforgeable [[Class]] property.
      //  15.2.4.2 Object.prototype.toString ( )
      //  When the toString method is called, the following steps are taken:
      //      1. Get the [[Class]] property of this object.
      //      2. Compute a string value by concatenating the three strings
      //         "[object ", Result(1), and "]".
      //      3. Return Result(2).
      // and this behavior survives the destruction of the execution context.
      if ((className == '[object Array]' ||
           // In IE all non value types are wrapped as objects across window
           // boundaries (not iframe though) so we have to do object detection
           // for this edge case
           typeof value.length == 'number' &&
           typeof value.splice != 'undefined' &&
           typeof value.propertyIsEnumerable != 'undefined' &&
           !value.propertyIsEnumerable('splice')

          )) {
        return 'array';
      }
      // HACK: There is still an array case that fails.
      //     function ArrayImpostor() {}
      //     ArrayImpostor.prototype = [];
      //     var impostor = new ArrayImpostor;
      // this can be fixed by getting rid of the fast path
      // (value instanceof Array) and solely relying on
      // (value && Object.prototype.toString.vall(value) === '[object Array]')
      // but that would require many more function calls and is not warranted
      // unless closure code is receiving objects from untrusted sources.

      // IE in cross-window calls does not correctly marshal the function type
      // (it appears just as an object) so we cannot use just typeof val ==
      // 'function'. However, if the object has a call property, it is a
      // function.
      if ((className == '[object Function]' ||
          typeof value.call != 'undefined' &&
          typeof value.propertyIsEnumerable != 'undefined' &&
          !value.propertyIsEnumerable('call'))) {
        return 'function';
      }


    } else {
      return 'null';
    }

  } else if (s == 'function' && typeof value.call == 'undefined') {
    // In Safari typeof nodeList returns 'function', and on Firefox
    // typeof behaves similarly for HTML{Applet,Embed,Object}Elements
    // and RegExps.  We would like to return object for those and we can
    // detect an invalid function by making sure that the function
    // object has a call method.
    return 'object';
  }
  return s;
};


/**
 * Safe way to test whether a property is enumarable.  It allows testing
 * for enumerable on objects where 'propertyIsEnumerable' is overridden or
 * does not exist (like DOM nodes in IE). Does not use browser native
 * Object.propertyIsEnumerable.
 * @param {Object} object The object to test if the property is enumerable.
 * @param {string} propName The property name to check for.
 * @return {boolean} True if the property is enumarable.
 * @private
 */
goog.propertyIsEnumerableCustom_ = function(object, propName) {
  // KJS in Safari 2 is not ECMAScript compatible and lacks crucial methods
  // such as propertyIsEnumerable.  We therefore use a workaround.
  // Does anyone know a more efficient work around?
  if (propName in object) {
    for (var key in object) {
      if (key == propName &&
          Object.prototype.hasOwnProperty.call(object, propName)) {
        return true;
      }
    }
  }
  return false;
};


/**
 * Safe way to test whether a property is enumarable.  It allows testing
 * for enumerable on objects where 'propertyIsEnumerable' is overridden or
 * does not exist (like DOM nodes in IE).
 * @param {Object} object The object to test if the property is enumerable.
 * @param {string} propName The property name to check for.
 * @return {boolean} True if the property is enumarable.
 * @private
 */
goog.propertyIsEnumerable_ = function(object, propName) {
  // In IE if object is from another window, cannot use propertyIsEnumerable
  // from this window's Object. Will raise a 'JScript object expected' error.
  if (object instanceof Object) {
    return Object.prototype.propertyIsEnumerable.call(object, propName);
  } else {
    return goog.propertyIsEnumerableCustom_(object, propName);
  }
};


/**
 * Returns true if the specified value is not |undefined|.
 * WARNING: Do not use this to test if an object has a property. Use the in
 * operator instead.  Additionally, this function assumes that the global
 * undefined variable has not been redefined.
 * @param {*} val Variable to test.
 * @return {boolean} Whether variable is defined.
 */
goog.isDef = function(val) {
  return val !== undefined;
};


/**
 * Returns true if the specified value is |null|
 * @param {*} val Variable to test.
 * @return {boolean} Whether variable is null.
 */
goog.isNull = function(val) {
  return val === null;
};


/**
 * Returns true if the specified value is defined and not null
 * @param {*} val Variable to test.
 * @return {boolean} Whether variable is defined and not null.
 */
goog.isDefAndNotNull = function(val) {
  // Note that undefined == null.
  return val != null;
};


/**
 * Returns true if the specified value is an array
 * @param {*} val Variable to test.
 * @return {boolean} Whether variable is an array.
 */
goog.isArray = function(val) {
  return goog.typeOf(val) == 'array';
};


/**
 * Returns true if the object looks like an array. To qualify as array like
 * the value needs to be either a NodeList or an object with a Number length
 * property.
 * @param {*} val Variable to test.
 * @return {boolean} Whether variable is an array.
 */
goog.isArrayLike = function(val) {
  var type = goog.typeOf(val);
  return type == 'array' || type == 'object' && typeof val.length == 'number';
};


/**
 * Returns true if the object looks like a Date. To qualify as Date-like
 * the value needs to be an object and have a getFullYear() function.
 * @param {*} val Variable to test.
 * @return {boolean} Whether variable is a like a Date.
 */
goog.isDateLike = function(val) {
  return goog.isObject(val) && typeof val.getFullYear == 'function';
};


/**
 * Returns true if the specified value is a string
 * @param {*} val Variable to test.
 * @return {boolean} Whether variable is a string.
 */
goog.isString = function(val) {
  return typeof val == 'string';
};


/**
 * Returns true if the specified value is a boolean
 * @param {*} val Variable to test.
 * @return {boolean} Whether variable is boolean.
 */
goog.isBoolean = function(val) {
  return typeof val == 'boolean';
};


/**
 * Returns true if the specified value is a number
 * @param {*} val Variable to test.
 * @return {boolean} Whether variable is a number.
 */
goog.isNumber = function(val) {
  return typeof val == 'number';
};


/**
 * Returns true if the specified value is a function
 * @param {*} val Variable to test.
 * @return {boolean} Whether variable is a function.
 */
goog.isFunction = function(val) {
  return goog.typeOf(val) == 'function';
};


/**
 * Returns true if the specified value is an object.  This includes arrays
 * and functions.
 * @param {*} val Variable to test.
 * @return {boolean} Whether variable is an object.
 */
goog.isObject = function(val) {
  var type = goog.typeOf(val);
  return type == 'object' || type == 'array' || type == 'function';
};


/**
 * Gets a unique ID for an object. This mutates the object so that further
 * calls with the same object as a parameter returns the same value. The unique
 * ID is guaranteed to be unique across the current session amongst objects that
 * are passed into {@code getUid}. There is no guarantee that the ID is unique
 * or consistent across sessions. It is unsafe to generate unique ID for
 * function prototypes.
 *
 * @param {Object} obj The object to get the unique ID for.
 * @return {number} The unique ID for the object.
 */
goog.getUid = function(obj) {
  // TODO(user): Make the type stricter, do not accept null.

  // In Opera window.hasOwnProperty exists but always returns false so we avoid
  // using it. As a consequence the unique ID generated for BaseClass.prototype
  // and SubClass.prototype will be the same.
  return obj[goog.UID_PROPERTY_] ||
      (obj[goog.UID_PROPERTY_] = ++goog.uidCounter_);
};


/**
 * Removes the unique ID from an object. This is useful if the object was
 * previously mutated using {@code goog.getUid} in which case the mutation is
 * undone.
 * @param {Object} obj The object to remove the unique ID field from.
 */
goog.removeUid = function(obj) {
  // TODO(user): Make the type stricter, do not accept null.

  // DOM nodes in IE are not instance of Object and throws exception
  // for delete. Instead we try to use removeAttribute
  if ('removeAttribute' in obj) {
    obj.removeAttribute(goog.UID_PROPERTY_);
  }
  /** @preserveTry */
  try {
    delete obj[goog.UID_PROPERTY_];
  } catch (ex) {
  }
};


/**
 * Name for unique ID property. Initialized in a way to help avoid collisions
 * with other closure javascript on the same page.
 * @type {string}
 * @private
 */
goog.UID_PROPERTY_ = 'closure_uid_' +
    Math.floor(Math.random() * 2147483648).toString(36);


/**
 * Counter for UID.
 * @type {number}
 * @private
 */
goog.uidCounter_ = 0;


/**
 * Adds a hash code field to an object. The hash code is unique for the
 * given object.
 * @param {Object} obj The object to get the hash code for.
 * @return {number} The hash code for the object.
 * @deprecated Use goog.getUid instead.
 */
goog.getHashCode = goog.getUid;


/**
 * Removes the hash code field from an object.
 * @param {Object} obj The object to remove the field from.
 * @deprecated Use goog.removeUid instead.
 */
goog.removeHashCode = goog.removeUid;


/**
 * Clones a value. The input may be an Object, Array, or basic type. Objects and
 * arrays will be cloned recursively.
 *
 * WARNINGS:
 * <code>goog.cloneObject</code> does not detect reference loops. Objects that
 * refer to themselves will cause infinite recursion.
 *
 * <code>goog.cloneObject</code> is unaware of unique identifiers, and copies
 * UIDs created by <code>getUid</code> into cloned results.
 *
 * @param {*} obj The value to clone.
 * @return {*} A clone of the input value.
 * @deprecated goog.cloneObject is unsafe. Prefer the goog.object methods.
 */
goog.cloneObject = function(obj) {
  var type = goog.typeOf(obj);
  if (type == 'object' || type == 'array') {
    if (obj.clone) {
      return obj.clone();
    }
    var clone = type == 'array' ? [] : {};
    for (var key in obj) {
      clone[key] = goog.cloneObject(obj[key]);
    }
    return clone;
  }

  return obj;
};


/**
 * Forward declaration for the clone method. This is necessary until the
 * compiler can better support duck-typing constructs as used in
 * goog.cloneObject.
 *
 * TODO(user): Remove once the JSCompiler can infer that the check for
 * proto.clone is safe in goog.cloneObject.
 *
 * @type {Function}
 */
Object.prototype.clone;


/**
 * A native implementation of goog.bind.
 * @param {Function} fn A function to partially apply.
 * @param {Object|undefined} selfObj Specifies the object which |this| should
 *     point to when the function is run.
 * @param {...*} var_args Additional arguments that are partially
 *     applied to the function.
 * @return {!Function} A partially-applied form of the function bind() was
 *     invoked as a method of.
 * @private
 * @suppress {deprecated} The compiler thinks that Function.prototype.bind
 *     is deprecated because some people have declared a pure-JS version.
 *     Only the pure-JS version is truly deprecated.
 */
goog.bindNative_ = function(fn, selfObj, var_args) {
  return /** @type {!Function} */ (fn.call.apply(fn.bind, arguments));
};


/**
 * A pure-JS implementation of goog.bind.
 * @param {Function} fn A function to partially apply.
 * @param {Object|undefined} selfObj Specifies the object which |this| should
 *     point to when the function is run.
 * @param {...*} var_args Additional arguments that are partially
 *     applied to the function.
 * @return {!Function} A partially-applied form of the function bind() was
 *     invoked as a method of.
 * @private
 */
goog.bindJs_ = function(fn, selfObj, var_args) {
  if (!fn) {
    throw new Error();
  }

  if (arguments.length > 2) {
    var boundArgs = Array.prototype.slice.call(arguments, 2);
    return function() {
      // Prepend the bound arguments to the current arguments.
      var newArgs = Array.prototype.slice.call(arguments);
      Array.prototype.unshift.apply(newArgs, boundArgs);
      return fn.apply(selfObj, newArgs);
    };

  } else {
    return function() {
      return fn.apply(selfObj, arguments);
    };
  }
};


/**
 * Partially applies this function to a particular 'this object' and zero or
 * more arguments. The result is a new function with some arguments of the first
 * function pre-filled and the value of |this| 'pre-specified'.<br><br>
 *
 * Remaining arguments specified at call-time are appended to the pre-
 * specified ones.<br><br>
 *
 * Also see: {@link #partial}.<br><br>
 *
 * Usage:
 * <pre>var barMethBound = bind(myFunction, myObj, 'arg1', 'arg2');
 * barMethBound('arg3', 'arg4');</pre>
 *
 * @param {Function} fn A function to partially apply.
 * @param {Object|undefined} selfObj Specifies the object which |this| should
 *     point to when the function is run.
 * @param {...*} var_args Additional arguments that are partially
 *     applied to the function.
 * @return {!Function} A partially-applied form of the function bind() was
 *     invoked as a method of.
 * @suppress {deprecated} See above.
 */
goog.bind = function(fn, selfObj, var_args) {
  // TODO(nicksantos): narrow the type signature.
  if (Function.prototype.bind &&
      // NOTE(nicksantos): Somebody pulled base.js into the default
      // Chrome extension environment. This means that for Chrome extensions,
      // they get the implementation of Function.prototype.bind that
      // calls goog.bind instead of the native one. Even worse, we don't want
      // to introduce a circular dependency between goog.bind and
      // Function.prototype.bind, so we have to hack this to make sure it
      // works correctly.
      Function.prototype.bind.toString().indexOf('native code') != -1) {
    goog.bind = goog.bindNative_;
  } else {
    goog.bind = goog.bindJs_;
  }
  return goog.bind.apply(null, arguments);
};


/**
 * Like bind(), except that a 'this object' is not required. Useful when the
 * target function is already bound.
 *
 * Usage:
 * var g = partial(f, arg1, arg2);
 * g(arg3, arg4);
 *
 * @param {Function} fn A function to partially apply.
 * @param {...*} var_args Additional arguments that are partially
 *     applied to fn.
 * @return {!Function} A partially-applied form of the function bind() was
 *     invoked as a method of.
 */
goog.partial = function(fn, var_args) {
  var args = Array.prototype.slice.call(arguments, 1);
  return function() {
    // Prepend the bound arguments to the current arguments.
    var newArgs = Array.prototype.slice.call(arguments);
    newArgs.unshift.apply(newArgs, args);
    return fn.apply(this, newArgs);
  };
};


/**
 * Copies all the members of a source object to a target object. This method
 * does not work on all browsers for all objects that contain keys such as
 * toString or hasOwnProperty. Use goog.object.extend for this purpose.
 * @param {Object} target Target.
 * @param {Object} source Source.
 */
goog.mixin = function(target, source) {
  for (var x in source) {
    target[x] = source[x];
  }

  // For IE7 or lower, the for-in-loop does not contain any properties that are
  // not enumerable on the prototype object (for example, isPrototypeOf from
  // Object.prototype) but also it will not include 'replace' on objects that
  // extend String and change 'replace' (not that it is common for anyone to
  // extend anything except Object).
};


/**
 * @return {number} An integer value representing the number of milliseconds
 *     between midnight, January 1, 1970 and the current time.
 */
goog.now = Date.now || (function() {
  // Unary plus operator converts its operand to a number which in the case of
  // a date is done by calling getTime().
  return +new Date();
});


/**
 * Evals javascript in the global scope.  In IE this uses execScript, other
 * browsers use goog.global.eval. If goog.global.eval does not evaluate in the
 * global scope (for example, in Safari), appends a script tag instead.
 * Throws an exception if neither execScript or eval is defined.
 * @param {string} script JavaScript string.
 */
goog.globalEval = function(script) {
  if (goog.global.execScript) {
    goog.global.execScript(script, 'JavaScript');
  } else if (goog.global.eval) {
    // Test to see if eval works
    if (goog.evalWorksForGlobals_ == null) {
      goog.global.eval('var _et_ = 1;');
      if (typeof goog.global['_et_'] != 'undefined') {
        delete goog.global['_et_'];
        goog.evalWorksForGlobals_ = true;
      } else {
        goog.evalWorksForGlobals_ = false;
      }
    }

    if (goog.evalWorksForGlobals_) {
      goog.global.eval(script);
    } else {
      var doc = goog.global.document;
      var scriptElt = doc.createElement('script');
      scriptElt.type = 'text/javascript';
      scriptElt.defer = false;
      // Note(user): can't use .innerHTML since "t('<test>')" will fail and
      // .text doesn't work in Safari 2.  Therefore we append a text node.
      scriptElt.appendChild(doc.createTextNode(script));
      doc.body.appendChild(scriptElt);
      doc.body.removeChild(scriptElt);
    }
  } else {
    throw Error('goog.globalEval not available');
  }
};


/**
 * Indicates whether or not we can call 'eval' directly to eval code in the
 * global scope. Set to a Boolean by the first call to goog.globalEval (which
 * empirically tests whether eval works for globals). @see goog.globalEval
 * @type {?boolean}
 * @private
 */
goog.evalWorksForGlobals_ = null;


/**
 * Optional map of CSS class names to obfuscated names used with
 * goog.getCssName().
 * @type {Object|undefined}
 * @private
 * @see goog.setCssNameMapping
 */
goog.cssNameMapping_;


/**
 * Optional obfuscation style for CSS class names. Should be set to either
 * 'BY_WHOLE' or 'BY_PART' if defined.
 * @type {string|undefined}
 * @private
 * @see goog.setCssNameMapping
 */
goog.cssNameMappingStyle_;


/**
 * Handles strings that are intended to be used as CSS class names.
 *
 * This function works in tandem with @see goog.setCssNameMapping.
 *
 * Without any mapping set, the arguments are simple joined with a
 * hyphen and passed through unaltered.
 *
 * When there is a mapping, there are two possible styles in which
 * these mappings are used. In the BY_PART style, each part (i.e. in
 * between hyphens) of the passed in css name is rewritten according
 * to the map. In the BY_WHOLE style, the full css name is looked up in
 * the map directly. If a rewrite is not specified by the map, the
 * compiler will output a warning.
 *
 * When the mapping is passed to the compiler, it will replace calls
 * to goog.getCssName with the strings from the mapping, e.g.
 *     var x = goog.getCssName('foo');
 *     var y = goog.getCssName(this.baseClass, 'active');
 *  becomes:
 *     var x= 'foo';
 *     var y = this.baseClass + '-active';
 *
 * If one argument is passed it will be processed, if two are passed
 * only the modifier will be processed, as it is assumed the first
 * argument was generated as a result of calling goog.getCssName.
 *
 * @param {string} className The class name.
 * @param {string=} opt_modifier A modifier to be appended to the class name.
 * @return {string} The class name or the concatenation of the class name and
 *     the modifier.
 */
goog.getCssName = function(className, opt_modifier) {
  var getMapping = function(cssName) {
    return goog.cssNameMapping_[cssName] || cssName;
  };

  var renameByParts = function(cssName) {
    // Remap all the parts individually.
    var parts = cssName.split('-');
    var mapped = [];
    for (var i = 0; i < parts.length; i++) {
      mapped.push(getMapping(parts[i]));
    }
    return mapped.join('-');
  };

  var rename;
  if (goog.cssNameMapping_) {
    rename = goog.cssNameMappingStyle_ == 'BY_WHOLE' ?
        getMapping : renameByParts;
  } else {
    rename = function(a) {
      return a;
    };
  }

  if (opt_modifier) {
    return className + '-' + rename(opt_modifier);
  } else {
    return rename(className);
  }
};


/**
 * Sets the map to check when returning a value from goog.getCssName(). Example:
 * <pre>
 * goog.setCssNameMapping({
 *   "goog": "a",
 *   "disabled": "b",
 * });
 *
 * var x = goog.getCssName('goog');
 * // The following evaluates to: "a a-b".
 * goog.getCssName('goog') + ' ' + goog.getCssName(x, 'disabled')
 * </pre>
 * When declared as a map of string literals to string literals, the JSCompiler
 * will replace all calls to goog.getCssName() using the supplied map if the
 * --closure_pass flag is set.
 *
 * @param {!Object} mapping A map of strings to strings where keys are possible
 *     arguments to goog.getCssName() and values are the corresponding values
 *     that should be returned.
 * @param {string=} opt_style The style of css name mapping. There are two valid
 *     options: 'BY_PART', and 'BY_WHOLE'.
 * @see goog.getCssName for a description.
 */
goog.setCssNameMapping = function(mapping, opt_style) {
  goog.cssNameMapping_ = mapping;
  goog.cssNameMappingStyle_ = opt_style;
};


/**
 * Abstract implementation of goog.getMsg for use with localized messages.
 * @param {string} str Translatable string, places holders in the form {$foo}.
 * @param {Object=} opt_values Map of place holder name to value.
 * @return {string} message with placeholders filled.
 */
goog.getMsg = function(str, opt_values) {
  var values = opt_values || {};
  for (var key in values) {
    var value = ('' + values[key]).replace(/\$/g, '$$$$');
    str = str.replace(new RegExp('\\{\\$' + key + '\\}', 'gi'), value);
  }
  return str;
};


/**
 * Exposes an unobfuscated global namespace path for the given object.
 * Note that fields of the exported object *will* be obfuscated,
 * unless they are exported in turn via this function or
 * goog.exportProperty
 *
 * <p>Also handy for making public items that are defined in anonymous
 * closures.
 *
 * ex. goog.exportSymbol('Foo', Foo);
 *
 * ex. goog.exportSymbol('public.path.Foo.staticFunction',
 *                       Foo.staticFunction);
 *     public.path.Foo.staticFunction();
 *
 * ex. goog.exportSymbol('public.path.Foo.prototype.myMethod',
 *                       Foo.prototype.myMethod);
 *     new public.path.Foo().myMethod();
 *
 * @param {string} publicPath Unobfuscated name to export.
 * @param {*} object Object the name should point to.
 * @param {Object=} opt_objectToExportTo The object to add the path to; default
 *     is |goog.global|.
 */
goog.exportSymbol = function(publicPath, object, opt_objectToExportTo) {
  goog.exportPath_(publicPath, object, opt_objectToExportTo);
};


/**
 * Exports a property unobfuscated into the object's namespace.
 * ex. goog.exportProperty(Foo, 'staticFunction', Foo.staticFunction);
 * ex. goog.exportProperty(Foo.prototype, 'myMethod', Foo.prototype.myMethod);
 * @param {Object} object Object whose static property is being exported.
 * @param {string} publicName Unobfuscated name to export.
 * @param {*} symbol Object the name should point to.
 */
goog.exportProperty = function(object, publicName, symbol) {
  object[publicName] = symbol;
};


/**
 * Inherit the prototype methods from one constructor into another.
 *
 * Usage:
 * <pre>
 * function ParentClass(a, b) { }
 * ParentClass.prototype.foo = function(a) { }
 *
 * function ChildClass(a, b, c) {
 *   goog.base(this, a, b);
 * }
 * goog.inherits(ChildClass, ParentClass);
 *
 * var child = new ChildClass('a', 'b', 'see');
 * child.foo(); // works
 * </pre>
 *
 * In addition, a superclass' implementation of a method can be invoked
 * as follows:
 *
 * <pre>
 * ChildClass.prototype.foo = function(a) {
 *   ChildClass.superClass_.foo.call(this, a);
 *   // other code
 * };
 * </pre>
 *
 * @param {Function} childCtor Child class.
 * @param {Function} parentCtor Parent class.
 */
goog.inherits = function(childCtor, parentCtor) {
  /** @constructor */
  function tempCtor() {};
  tempCtor.prototype = parentCtor.prototype;
  childCtor.superClass_ = parentCtor.prototype;
  childCtor.prototype = new tempCtor();
  childCtor.prototype.constructor = childCtor;
};


/**
 * Call up to the superclass.
 *
 * If this is called from a constructor, then this calls the superclass
 * contructor with arguments 1-N.
 *
 * If this is called from a prototype method, then you must pass
 * the name of the method as the second argument to this function. If
 * you do not, you will get a runtime error. This calls the superclass'
 * method with arguments 2-N.
 *
 * This function only works if you use goog.inherits to express
 * inheritance relationships between your classes.
 *
 * This function is a compiler primitive. At compile-time, the
 * compiler will do macro expansion to remove a lot of
 * the extra overhead that this function introduces. The compiler
 * will also enforce a lot of the assumptions that this function
 * makes, and treat it as a compiler error if you break them.
 *
 * @param {!Object} me Should always be "this".
 * @param {*=} opt_methodName The method name if calling a super method.
 * @param {...*} var_args The rest of the arguments.
 * @return {*} The return value of the superclass method.
 */
goog.base = function(me, opt_methodName, var_args) {
  var caller = arguments.callee.caller;
  if (caller.superClass_) {
    // This is a constructor. Call the superclass constructor.
    return caller.superClass_.constructor.apply(
        me, Array.prototype.slice.call(arguments, 1));
  }

  var args = Array.prototype.slice.call(arguments, 2);
  var foundCaller = false;
  for (var ctor = me.constructor;
       ctor; ctor = ctor.superClass_ && ctor.superClass_.constructor) {
    if (ctor.prototype[opt_methodName] === caller) {
      foundCaller = true;
    } else if (foundCaller) {
      return ctor.prototype[opt_methodName].apply(me, args);
    }
  }

  // If we did not find the caller in the prototype chain,
  // then one of two things happened:
  // 1) The caller is an instance method.
  // 2) This method was not called by the right caller.
  if (me[opt_methodName] === caller) {
    return me.constructor.prototype[opt_methodName].apply(me, args);
  } else {
    throw Error(
        'goog.base called from a method of one name ' +
        'to a method of a different name');
  }
};


/**
 * Allow for aliasing within scope functions.  This function exists for
 * uncompiled code - in compiled code the calls will be inlined and the
 * aliases applied.  In uncompiled code the function is simply run since the
 * aliases as written are valid JavaScript.
 * @param {function()} fn Function to call.  This function can contain aliases
 *     to namespaces (e.g. "var dom = goog.dom") or classes
 *    (e.g. "var Timer = goog.Timer").
 */
goog.scope = function(fn) {
  fn.call(goog.global);
};

<|MERGE_RESOLUTION|>--- conflicted
+++ resolved
@@ -249,11 +249,7 @@
  * @param {string} name The fully qualified name.
  * @param {Object=} opt_obj The object within which to look; default is
  *     |goog.global|.
-<<<<<<< HEAD
- * @return {Object|string|boolean|number} The object or, if not found, null.
-=======
  * @return {?} The value (object or primitive) or, if not found, null.
->>>>>>> 73cfff75
  */
 goog.getObjectByName = function(name, opt_obj) {
   var parts = name.split('.');
@@ -277,7 +273,7 @@
       return null;
     }
   }
-  return /** @type {Object|string|boolean|number} */ (cur);
+  return cur;
 };
 
 
