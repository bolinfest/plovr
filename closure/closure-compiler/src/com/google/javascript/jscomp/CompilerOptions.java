/*
 * Copyright 2009 The Closure Compiler Authors.
 *
 * Licensed under the Apache License, Version 2.0 (the "License");
 * you may not use this file except in compliance with the License.
 * You may obtain a copy of the License at
 *
 *     http://www.apache.org/licenses/LICENSE-2.0
 *
 * Unless required by applicable law or agreed to in writing, software
 * distributed under the License is distributed on an "AS IS" BASIS,
 * WITHOUT WARRANTIES OR CONDITIONS OF ANY KIND, either express or implied.
 * See the License for the specific language governing permissions and
 * limitations under the License.
 */

package com.google.javascript.jscomp;

import com.google.common.base.Preconditions;
import com.google.common.collect.Lists;
import com.google.common.collect.Maps;
import com.google.common.collect.Multimap;
import com.google.common.collect.Sets;
import com.google.javascript.rhino.IR;
import com.google.javascript.rhino.Node;
import com.google.javascript.rhino.SourcePosition;
import java.io.Serializable;
import java.util.Collections;
import java.util.List;
import java.util.Map;
import java.util.Set;

/**
 * Compiler options
 * @author nicksantos@google.com (Nick Santos)
 */
public class CompilerOptions implements Serializable, Cloneable {

  // Unused. For people using reflection to circumvent access control.
  private boolean manageClosureDependencies = false;

  // A common enum for compiler passes that can run either globally or locally.
  public enum Reach {
    ALL,
    LOCAL_ONLY,
    NONE
  }

  // TODO(nicksantos): All public properties of this class should be made
  // package-private, and have a public setter.

  private static final long serialVersionUID = 7L;

  /**
   * The JavaScript language version accepted.
   */
  private LanguageMode languageIn;

  /**
   * The JavaScript language version that should be produced.
   * Currently, this is always the same as {@link #languageIn}.
   */
  private LanguageMode languageOut;

  /**
   * Whether the compiler accepts the `const' keyword.
   */
  boolean acceptConstKeyword;

  /**
   * Whether the compiler should assume that a function's "this" value
   * never needs coercion (for example in non-strict "null" or "undefined" will
   * be coerced to the global "this" and primitives to objects).
   */
  private boolean assumeStrictThis;

  /**
   * Configures the compiler for use as an IDE backend.  In this mode:
   * <ul>
   *  <li>No optimization passes will run.</li>
   *  <li>The last time custom passes are invoked is
   *      {@link CustomPassExecutionTime#BEFORE_OPTIMIZATIONS}</li>
   *  <li>The compiler will always try to process all inputs fully, even
   *      if it encounters errors.</li>
   *  <li>The compiler may record more information than is strictly
   *      needed for codegen.</li>
   * </ul>
   */
  public boolean ideMode;

  /**
   * Even if checkTypes is disabled, clients might want to still infer types.
   * This is mostly used when ideMode is enabled.
   */
  boolean inferTypes;

  /**
   * Configures the compiler to skip as many passes as possible.
   */
  boolean skipAllPasses;

  /**
   * If true, name anonymous functions only. All others passes will be skipped.
   */
  boolean nameAnonymousFunctionsOnly;

  /**
   * Configures the compiler to run expensive sanity checks after
   * every pass. Only intended for internal development.
   */
  DevMode devMode;

  //--------------------------------
  // Input Options
  //--------------------------------

  DependencyOptions dependencyOptions = new DependencyOptions();

  /** Returns localized replacement for MSG_* variables */
  // Transient so that clients don't have to implement Serializable.
  public transient MessageBundle messageBundle = null;

  //--------------------------------
  // Checks
  //--------------------------------

  /** Checks that all symbols are defined */
  public boolean checkSymbols;

  public CheckLevel aggressiveVarCheck;

  /** Checks for suspicious variable definitions and undefined variables */
  public void setAggressiveVarCheck(CheckLevel level) {
    this.aggressiveVarCheck = level;
  }

  /** Checks for suspicious statements that have no effect */
  public boolean checkSuspiciousCode;

  /** Checks for invalid control structures */
  public boolean checkControlStructures;

  /** Checks types on expressions */
  public boolean checkTypes;

  boolean tightenTypes;

  /** Tightens types based on a global analysis. Experimental. */
  public void setTightenTypes(boolean tighten) {
    tightenTypes = tighten;
  }

  public CheckLevel reportMissingOverride;

  /**
   * Flags a warning if a property is missing the @override annotation, but it
   * overrides a base class property.
   */
  public void setReportMissingOverride(CheckLevel level) {
    reportMissingOverride = level;
  }

  CheckLevel reportUnknownTypes;

  /** Flags a warning for every node whose type could not be determined. */
  public void setReportUnknownTypes(CheckLevel level) {
    reportUnknownTypes = level;
  }

  /** Checks for missing goog.require() calls **/
  public CheckLevel checkRequires;

  public void setCheckRequires(CheckLevel level) {
    checkRequires = level;
  }

  public CheckLevel checkProvides;

  /** Checks for missing goog.provides() calls **/
  public void setCheckProvides(CheckLevel level) {
    checkProvides = level;
  }

  public CheckLevel checkGlobalNamesLevel;

  /**
   * Checks the integrity of references to qualified global names.
   * (e.g. "a.b")
   */
  public void setCheckGlobalNamesLevel(CheckLevel level) {
    checkGlobalNamesLevel = level;
  }

  public CheckLevel brokenClosureRequiresLevel;

  /** Sets the check level for bad Closure require calls. */
  public void setBrokenClosureRequiresLevel(CheckLevel level) {
    brokenClosureRequiresLevel = level;
  }

  public CheckLevel checkGlobalThisLevel;

  /**
   * Checks for certain uses of the {@code this} keyword that are considered
   * unsafe because they are likely to reference the global {@code this}
   * object unintentionally.
   *
   * If this is off, but collapseProperties is on, then the compiler will
   * usually ignore you and run this check anyways.
   */
  public void setCheckGlobalThisLevel(CheckLevel level) {
    this.checkGlobalThisLevel = level;
  }

  public CheckLevel checkMissingGetCssNameLevel;

  /**
   * Checks that certain string literals only appear in strings used as
   * goog.getCssName arguments.
   */
  public void setCheckMissingGetCssNameLevel(CheckLevel level) {
    this.checkMissingGetCssNameLevel = level;
  }

  /**
   * Regex of string literals that may only appear in goog.getCssName arguments.
   */
  public String checkMissingGetCssNameBlacklist;

  /** Checks that the synctactic restrictions of Caja are met. */
  boolean checkCaja;

  public void setCheckCaja(boolean check) {
    checkCaja = check;
  }

  /**
   * A set of extra annotation names which are accepted and silently ignored
   * when encountered in a source file. Defaults to null which has the same
   * effect as specifying an empty set.
   */
  Set<String> extraAnnotationNames;

  //--------------------------------
  // Optimizations
  //--------------------------------

  /** Folds constants (e.g. (2 + 3) to 5) */
  public boolean foldConstants;

  /** Remove assignments to values that can not be referenced */
  public boolean deadAssignmentElimination;

  /** Inlines constants (symbols that are all CAPS) */
  public boolean inlineConstantVars;

  /** Inlines short functions */
  public boolean inlineFunctions;

  /** Enhanced function inlining */
  public boolean inlineLocalFunctions;

  boolean assumeClosuresOnlyCaptureReferences;

  /** Move code to a deeper module */
  public boolean crossModuleCodeMotion;

  /** Merge two variables together as one. */
  public boolean coalesceVariableNames;

  /** Move methds to a deeper module */
  public boolean crossModuleMethodMotion;

  /** Inlines trivial getters */
  public boolean inlineGetters;

  /** Inlines variables */
  public boolean inlineVariables;

  /** Inlines variables */
  boolean inlineLocalVariables;

  // TODO(user): This is temporary. Once flow sensitive inlining is stable
  // Remove this.
  public boolean flowSensitiveInlineVariables;

  /** Removes code associated with unused global names */
  public boolean smartNameRemoval;

  /** Removes code that will never execute */
  public boolean removeDeadCode;

  public CheckLevel checkUnreachableCode;

  /** Checks for unreachable code */
  public void setCheckUnreachableCode(CheckLevel level) {
    this.checkUnreachableCode = level;
  }

  public CheckLevel checkMissingReturn;

  /** Checks for missing return statements */
  public void setCheckMissingReturn(CheckLevel level) {
    this.checkMissingReturn = level;
  }

  /** Extracts common prototype member declarations */
  public boolean extractPrototypeMemberDeclarations;

  /** Removes unused member prototypes */
  public boolean removeUnusedPrototypeProperties;

  /** Tells AnalyzePrototypeProperties it can remove externed props. */
  public boolean removeUnusedPrototypePropertiesInExterns;

  /** Removes unused variables */
  public boolean removeUnusedVars;

  /** Removes unused variables in local scope. */
  public boolean removeUnusedLocalVars;

  /** Adds variable aliases for externals to reduce code size */
  public boolean aliasExternals;

  String aliasableGlobals;

  /**
   * A comma separated white-list of global names. When {@link #aliasExternals}
   * is enable, if set to a non-empty string, only externals with these names
   * will be considered for aliasing.
   */
  public void setAliasableGlobals(String names) {
    aliasableGlobals = names;
  }

  String unaliasableGlobals;

  /**
   * A comma separated white-list of global names. When {@link #aliasExternals}
   * is enable, these global names will not be aliased.
   */
  public void setUnaliasableGlobals(String names) {
    unaliasableGlobals = names;
  }

  /** Collapses multiple variable declarations into one */
  public boolean collapseVariableDeclarations;

  /** Group multiple variable declarations into one */
  boolean groupVariableDeclarations;

  /**
   * Collapses anonymous function declarations into named function
   * declarations
   */
  public boolean collapseAnonymousFunctions;

  /**
   * If set to a non-empty set, those strings literals will be aliased to a
   * single global instance per string, to avoid creating more objects than
   * necessary.
   */
  public Set<String> aliasableStrings;

  /**
   * A blacklist in the form of a regular expression to block strings that
   * contains certain words from being aliased.
   * If the value is the empty string, no words are blacklisted.
   */
  public String aliasStringsBlacklist;

  /**
   * Aliases all string literals to global instances, to avoid creating more
   * objects than necessary (if true, overrides any set of strings passed in
   * to aliasableStrings)
   */
  public boolean aliasAllStrings;

  /** Print string usage as part of the compilation log. */
  boolean outputJsStringUsage;

  /** Converts quoted property accesses to dot syntax (a['b'] -> a.b) */
  public boolean convertToDottedProperties;

  /** Reduces the size of common function expressions. */
  public boolean rewriteFunctionExpressions;

  /**
   * Remove unused and constant parameters.
   */
  public boolean optimizeParameters;

  /**
   * Remove unused return values.
   */
  public boolean optimizeReturns;

  /**
   * Remove unused parameters from call sites.
   */
  public boolean optimizeCalls;

  /**
   * Provide formal names for elements of arguments array.
   */
  public boolean optimizeArgumentsArray;

  /** Chains calls to functions that return this. */
  boolean chainCalls;

  //--------------------------------
  // Renaming
  //--------------------------------

  /** Controls which variables get renamed. */
  public VariableRenamingPolicy variableRenaming;

  /** Controls which properties get renamed. */
  public PropertyRenamingPolicy propertyRenaming;

  /** Should we use affinity information when generating property names. */
  boolean propertyAffinity;

  /** Controls label renaming. */
  public boolean labelRenaming;

  /** Reserve property names on the global this object. */
  public boolean reserveRawExports;

  /** Should shadow variable names in outer scope. */
  boolean shadowVariables;

  /**
   * Generate pseudo names for variables and properties for debugging purposes.
   */
  public boolean generatePseudoNames;

  /** Specifies a prefix for all globals */
  public String renamePrefix;

  /**
   * Specifies the name of an object that will be used to store all non-extern
   * globals.
   */
  public String renamePrefixNamespace;

  /** Aliases true, false, and null to variables with shorter names. */
  public boolean aliasKeywords;

  /** Flattens multi-level property names (e.g. a$b = x) */
  public boolean collapseProperties;

  /** Split object literals into individual variables when possible. */
  boolean collapseObjectLiterals;

  public void setCollapseObjectLiterals(boolean enabled) {
    collapseObjectLiterals = true;
  }

  /** Flattens multi-level property names on extern types (e.g. String$f = x) */
  boolean collapsePropertiesOnExternTypes;

  /**
   * Devirtualize prototype method by rewriting them to be static calls that
   * take the this pointer as their first argument
   */
  public boolean devirtualizePrototypeMethods;

  /**
   * Use @nosideeffects annotations, function bodies and name graph
   * to determine if calls have side effects.  Requires --check_types.
   */
  public boolean computeFunctionSideEffects;

  /**
   * Where to save debug report for compute function side effects.
   */
  String debugFunctionSideEffectsPath;

  /**
   * Rename properties to disambiguate between unrelated fields based on
   * type information.
   */
  public boolean disambiguateProperties;

  /** Rename unrelated properties to the same name to reduce code size. */
  public boolean ambiguateProperties;

  /** Give anonymous functions names for easier debugging */
  public AnonymousFunctionNamingPolicy anonymousFunctionNaming;

  /** Serialized input variable renaming map. */
  public byte[] inputVariableMapSerialized;

  /** Serialized input property renaming map. */
  public byte[] inputPropertyMapSerialized;

  /** Whether to export test functions. */
  public boolean exportTestFunctions;

  boolean specializeInitialModule;

  /** Specialize the initial module at the cost of later modules */
  public void setSpecializeInitialModule(boolean enabled) {
    specializeInitialModule = enabled;
  }

  //--------------------------------
  // Special-purpose alterations
  //--------------------------------

  /** Inserts runtime type assertions for debugging. */
  boolean runtimeTypeCheck;

  /**
   * A JS function to be used for logging runtime type assertion
   * failures. It will be passed the warning as a string and the
   * faulty expression as arguments.
   */
  String runtimeTypeCheckLogFunction;

  /** A CodingConvention to use during the compile. */
  private CodingConvention codingConvention;

  boolean ignoreCajaProperties;

  /** Add code to skip properties that Caja adds to Object.prototype */
  public void setIgnoreCajaProperties(boolean enabled) {
    ignoreCajaProperties = enabled;
  }

  public String syntheticBlockStartMarker;

  public String syntheticBlockEndMarker;

  /** Compiling locale */
  public String locale;

  /** Sets the special "COMPILED" value to true */
  public boolean markAsCompiled;

  /** Removes try...catch...finally blocks for easier debugging */
  public boolean removeTryCatchFinally;

  /** Processes goog.provide() and goog.require() calls */
  public boolean closurePass;

  /** Processes jQuery aliases */
  public boolean jqueryPass;

  /** Rewrite new Date(goog.now()) to new Date().  */
  boolean rewriteNewDateGoogNow;

  /** Remove goog.abstractMethod assignments. */
  boolean removeAbstractMethods;

  /** Remove goog.asserts calls. */
  boolean removeClosureAsserts;

  /** Gather CSS names (requires closurePass) */
  public boolean gatherCssNames;

  /** Names of types to strip */
  public Set<String> stripTypes;

  /** Name suffixes that determine which variables and properties to strip */
  public Set<String> stripNameSuffixes;

  /** Name prefixes that determine which variables and properties to strip */
  public Set<String> stripNamePrefixes;

  /** Qualified type name prefixes that determine which types to strip */
  public Set<String> stripTypePrefixes;

  /** Custom passes */
  public transient
      Multimap<CustomPassExecutionTime, CompilerPass> customPasses;

  /** Mark no side effect calls */
  public boolean markNoSideEffectCalls;

  /** Replacements for @defines. Will be Boolean, Numbers, or Strings */
  private Map<String, Object> defineReplacements;

  /** What kind of processing to do for goog.tweak functions. */
  private TweakProcessing tweakProcessing;

  /** Replacements for tweaks. Will be Boolean, Numbers, or Strings */
  private Map<String, Object> tweakReplacements;

  /** Move top level function declarations to the top */
  public boolean moveFunctionDeclarations;

  /** Instrumentation template to use with #recordFunctionInformation */
  public String instrumentationTemplate;

  String appNameStr;

  /**
   * App identifier string for use by the instrumentation template's
   * app_name_setter. @see #instrumentationTemplate
   */
  public void setAppNameStr(String appNameStr) {
    this.appNameStr = appNameStr;
  }

  /** Record function information */
  public boolean recordFunctionInformation;

  public boolean generateExports;

  /** Map used in the renaming of CSS class names. */
  public CssRenamingMap cssRenamingMap;

  /** Process instances of goog.testing.ObjectPropertyString. */
  boolean processObjectPropertyString;

  /** Replace id generators */
  boolean replaceIdGenerators = true;  // true by default for legacy reasons.

  /** Id generators to replace. */
  Set<String> idGenerators;

  /** Configuration strings */
  List<String> replaceStringsFunctionDescriptions;
  String replaceStringsPlaceholderToken;
  // A list of strings that should not be used as replacements
  Set<String> replaceStringsReservedStrings;

  /** List of properties that we report invalidation errors for. */
  Map<String, CheckLevel> propertyInvalidationErrors;

<<<<<<< HEAD
  /**
   * The name of the scope to prefix all global variable assignments
   * with. This assumes that all of the resulting code will be wrapped
   * in a with (scope) { } wrapper.
   */
  public String globalScopeName;
=======
  /** Transform AMD to Common JS modules. */
  boolean transformAMDToCJSModules = false;

  /** Transform AMD to Common JS modules. */
  boolean processCommonJSModules = false;

  /** Common JS module prefix. */
  String commonJSModulePathPrefix =
      ProcessCommonJSModules.DEFAULT_FILENAME_PREFIX;

>>>>>>> deb80fda

  //--------------------------------
  // Output options
  //--------------------------------

  /** Output in pretty indented format */
  public boolean prettyPrint;

  /** Line break the output a bit more aggressively */
  public boolean lineBreak;

  /** Prints a separator comment before each js script */
  public boolean printInputDelimiter;

  /** The string to use as the separator for printInputDelimiter */
  public String inputDelimiter = "// Input %num%";

  String reportPath;

  /** Where to save a report of global name usage */
  public void setReportPath(String reportPath) {
    this.reportPath = reportPath;
  }

  TracerMode tracer;

  public void setTracerMode(TracerMode mode) {
    tracer = mode;
  }

  private boolean colorizeErrorOutput;

  public ErrorFormat errorFormat;

  private ComposeWarningsGuard warningsGuard = new ComposeWarningsGuard();

  int summaryDetailLevel = 1;

  int lineLengthThreshold = CodePrinter.DEFAULT_LINE_LENGTH_THRESHOLD;

  //--------------------------------
  // Special Output Options
  //--------------------------------

  /**
   * Whether the exports should be made available via {@link Result} after
   * compilation. This is implicitly true if {@link #externExportsPath} is set.
   */
  private boolean externExports;

  /** The output path for the created externs file. */
  String externExportsPath;

  String nameReferenceReportPath;

  /** Where to save a cross-reference report from the name reference graph */
  public void setNameReferenceReportPath(String filePath) {
    nameReferenceReportPath = filePath;
  }

  String nameReferenceGraphPath;

  /** Where to save the name reference graph */
  public void setNameReferenceGraphPath(String filePath) {
    nameReferenceGraphPath = filePath;
  }

  //--------------------------------
  // Debugging Options
  //--------------------------------

  /** The output path for the source map. */
  public String sourceMapOutputPath;

  /** The detail level for the generated source map. */
  public SourceMap.DetailLevel sourceMapDetailLevel =
      SourceMap.DetailLevel.SYMBOLS;

  /** The source map file format */
  public SourceMap.Format sourceMapFormat =
      SourceMap.Format.DEFAULT;

  public List<SourceMap.LocationMapping> sourceMapLocationMappings =
      Collections.emptyList();

  /**
   * Charset to use when generating code.  If null, then output ASCII.
   * This needs to be a string because CompilerOptions is serializable.
   */
  String outputCharset;

  /**
   * Whether the named objects types included 'undefined' by default.
   */
  boolean looseTypes;

  /**
   * When set, assume that apparently side-effect free code is meaningful.
   */
  boolean protectHiddenSideEffects;

  /**
   * When enabled, assume that apparently side-effect free code is meaningful.
   */
  public void setProtectHiddenSideEffects(boolean enable) {
    this.protectHiddenSideEffects = enable;
  }

  /**
   * Data holder Alias Transformation information accumulated during a compile.
   */
  private transient AliasTransformationHandler aliasHandler;

  /**
   * Initializes compiler options. All options are disabled by default.
   *
   * Command-line frontends to the compiler should set these properties
   * like a builder.
   */
  public CompilerOptions() {
    // Accepted language
    languageIn = LanguageMode.ECMASCRIPT3;

    // Language variation
    acceptConstKeyword = false;

    // Checks
    skipAllPasses = false;
    nameAnonymousFunctionsOnly = false;
    devMode = DevMode.OFF;
    checkSymbols = false;
    aggressiveVarCheck = CheckLevel.OFF;
    checkSuspiciousCode = false;
    checkControlStructures = false;
    checkTypes = false;
    tightenTypes = false;
    reportMissingOverride = CheckLevel.OFF;
    reportUnknownTypes = CheckLevel.OFF;
    checkRequires = CheckLevel.OFF;
    checkProvides = CheckLevel.OFF;
    checkGlobalNamesLevel = CheckLevel.OFF;
    brokenClosureRequiresLevel = CheckLevel.ERROR;
    checkGlobalThisLevel = CheckLevel.OFF;
    checkUnreachableCode = CheckLevel.OFF;
    checkMissingReturn = CheckLevel.OFF;
    checkMissingGetCssNameLevel = CheckLevel.OFF;
    checkMissingGetCssNameBlacklist = null;
    checkCaja = false;
    computeFunctionSideEffects = false;
    chainCalls = false;
    extraAnnotationNames = null;

    // Optimizations
    foldConstants = false;
    coalesceVariableNames = false;
    deadAssignmentElimination = false;
    inlineConstantVars = false;
    inlineFunctions = false;
    inlineLocalFunctions = false;
    assumeStrictThis = false;
    assumeClosuresOnlyCaptureReferences = false;
    crossModuleCodeMotion = false;
    crossModuleMethodMotion = false;
    inlineGetters = false;
    inlineVariables = false;
    inlineLocalVariables = false;
    smartNameRemoval = false;
    removeDeadCode = false;
    extractPrototypeMemberDeclarations = false;
    removeUnusedPrototypeProperties = false;
    removeUnusedPrototypePropertiesInExterns = false;
    removeUnusedVars = false;
    removeUnusedLocalVars = false;
    aliasExternals = false;
    collapseVariableDeclarations = false;
    groupVariableDeclarations = false;
    collapseAnonymousFunctions = false;
    aliasableStrings = Collections.emptySet();
    aliasStringsBlacklist = "";
    aliasAllStrings = false;
    outputJsStringUsage = false;
    convertToDottedProperties = false;
    rewriteFunctionExpressions = false;
    optimizeParameters = false;
    optimizeReturns = false;

    // Renaming
    variableRenaming = VariableRenamingPolicy.OFF;
    propertyRenaming = PropertyRenamingPolicy.OFF;
    propertyAffinity = false;
    labelRenaming = false;
    generatePseudoNames = false;
    shadowVariables = false;
    renamePrefix = null;
    aliasKeywords = false;
    collapseProperties = false;
    collapsePropertiesOnExternTypes = false;
    collapseObjectLiterals = false;
    devirtualizePrototypeMethods = false;
    disambiguateProperties = false;
    ambiguateProperties = false;
    anonymousFunctionNaming = AnonymousFunctionNamingPolicy.OFF;
    exportTestFunctions = false;

    // Alterations
    runtimeTypeCheck = false;
    runtimeTypeCheckLogFunction = null;
    ignoreCajaProperties = false;
    syntheticBlockStartMarker = null;
    syntheticBlockEndMarker = null;
    locale = null;
    markAsCompiled = false;
    removeTryCatchFinally = false;
    closurePass = false;
    jqueryPass = false;
    rewriteNewDateGoogNow = true;
    removeAbstractMethods = true;
    removeClosureAsserts = false;
    stripTypes = Collections.emptySet();
    stripNameSuffixes = Collections.emptySet();
    stripNamePrefixes = Collections.emptySet();
    stripTypePrefixes = Collections.emptySet();
    customPasses = null;
    markNoSideEffectCalls = false;
    defineReplacements = Maps.newHashMap();
    tweakProcessing = TweakProcessing.OFF;
    tweakReplacements = Maps.newHashMap();
    moveFunctionDeclarations = false;
    instrumentationTemplate = null;
    appNameStr = "";
    recordFunctionInformation = false;
    generateExports = false;
    cssRenamingMap = null;
    processObjectPropertyString = false;
    idGenerators = Collections.emptySet();
    replaceStringsFunctionDescriptions = Collections.emptyList();
    replaceStringsPlaceholderToken = "";
    replaceStringsReservedStrings = Collections.emptySet();
    propertyInvalidationErrors = Maps.newHashMap();
    globalScopeName = "";

    // Output
    printInputDelimiter = false;
    prettyPrint = false;
    lineBreak = false;
    reportPath = null;
    tracer = TracerMode.OFF;
    colorizeErrorOutput = false;
    errorFormat = ErrorFormat.SINGLELINE;
    debugFunctionSideEffectsPath = null;
    externExports = false;
    nameReferenceReportPath = null;
    nameReferenceGraphPath = null;

    // Debugging
    aliasHandler = NULL_ALIAS_TRANSFORMATION_HANDLER;
  }

  /**
   * Returns the map of define replacements.
   */
  public Map<String, Node> getDefineReplacements() {
    return getReplacementsHelper(defineReplacements);
  }

  /**
   * Returns the map of tweak replacements.
   */
  public Map<String, Node> getTweakReplacements() {
    return getReplacementsHelper(tweakReplacements);
  }

  /**
   * Creates a map of String->Node from a map of String->Number/String/Boolean.
   */
  private static Map<String, Node> getReplacementsHelper(
      Map<String, Object> source) {
    Map<String, Node> map = Maps.newHashMap();
    for (Map.Entry<String, Object> entry : source.entrySet()) {
      String name = entry.getKey();
      Object value = entry.getValue();
      if (value instanceof Boolean) {
        map.put(name, NodeUtil.booleanNode(((Boolean) value).booleanValue()));
      } else if (value instanceof Integer) {
        map.put(name, IR.number(((Integer) value).intValue()));
      } else if (value instanceof Double) {
        map.put(name, IR.number(((Double) value).doubleValue()));
      } else {
        Preconditions.checkState(value instanceof String);
        map.put(name, IR.string((String) value));
      }
    }
    return map;
  }

  /**
   * Sets the value of the {@code @define} variable in JS
   * to a boolean literal.
   */
  public void setDefineToBooleanLiteral(String defineName, boolean value) {
    defineReplacements.put(defineName, new Boolean(value));
  }

  /**
   * Sets the value of the {@code @define} variable in JS to a
   * String literal.
   */
  public void setDefineToStringLiteral(String defineName, String value) {
    defineReplacements.put(defineName, value);
  }

  /**
   * Sets the value of the {@code @define} variable in JS to a
   * number literal.
   */
  public void setDefineToNumberLiteral(String defineName, int value) {
    defineReplacements.put(defineName, new Integer(value));
  }

  /**
   * Sets the value of the {@code @define} variable in JS to a
   * number literal.
   */
  public void setDefineToDoubleLiteral(String defineName, double value) {
    defineReplacements.put(defineName, new Double(value));
  }

  /**
   * Sets the value of the tweak in JS
   * to a boolean literal.
   */
  public void setTweakToBooleanLiteral(String tweakId, boolean value) {
    tweakReplacements.put(tweakId, new Boolean(value));
  }

  /**
   * Sets the value of the tweak in JS to a
   * String literal.
   */
  public void setTweakToStringLiteral(String tweakId, String value) {
    tweakReplacements.put(tweakId, value);
  }

  /**
   * Sets the value of the tweak in JS to a
   * number literal.
   */
  public void setTweakToNumberLiteral(String tweakId, int value) {
    tweakReplacements.put(tweakId, new Integer(value));
  }

  /**
   * Sets the value of the tweak in JS to a
   * number literal.
   */
  public void setTweakToDoubleLiteral(String tweakId, double value) {
    tweakReplacements.put(tweakId, new Double(value));
  }

  /**
   * Skip all possible passes, to make the compiler as fast as possible.
   */
  public void skipAllCompilerPasses() {
    skipAllPasses = true;
  }

  /**
   * Whether the warnings guard in this Options object enables the given
   * group of warnings.
   */
  boolean enables(DiagnosticGroup type) {
    return warningsGuard.enables(type);
  }

  /**
   * Whether the warnings guard in this Options object disables the given
   * group of warnings.
   */
  boolean disables(DiagnosticGroup type) {
    return warningsGuard.disables(type);
  }

  /**
   * Configure the given type of warning to the given level.
   */
  public void setWarningLevel(DiagnosticGroup type, CheckLevel level) {
    addWarningsGuard(new DiagnosticGroupWarningsGuard(type, level));
  }

  WarningsGuard getWarningsGuard() {
    return warningsGuard;
  }

  /**
   * Reset the warnings guard.
   */
  public void resetWarningsGuard() {
    warningsGuard = new ComposeWarningsGuard();
  }

  /**
   * The emergency fail safe removes all strict and ERROR-escalating
   * warnings guards.
   */
  void useEmergencyFailSafe() {
    warningsGuard = warningsGuard.makeEmergencyFailSafeGuard();
  }

  /**
   * Add a guard to the set of warnings guards.
   */
  public void addWarningsGuard(WarningsGuard guard) {
    warningsGuard.addGuard(guard);
  }

  /**
   * Sets the variable and property renaming policies for the compiler,
   * in a way that clears warnings about the renaming policy being
   * uninitialized from flags.
   */
  public void setRenamingPolicy(VariableRenamingPolicy newVariablePolicy,
      PropertyRenamingPolicy newPropertyPolicy) {
    this.variableRenaming = newVariablePolicy;
    this.propertyRenaming = newPropertyPolicy;
  }

  public void setPropertyAffinity(boolean useAffinity) {
    this.propertyAffinity = useAffinity;
  }

  /** Should shadow outer scope variable name during renaming. */
  public void setShadowVariables(boolean shadow) {
    this.shadowVariables = shadow;
  }

  /**
   * If true, flattens multi-level property names on extern types
   * (e.g. String$f = x). This should only be used with the typed version of
   * the externs files.
   */
  public void setCollapsePropertiesOnExternTypes(boolean collapse) {
    collapsePropertiesOnExternTypes = collapse;
  }

  /**
   * If true, process goog.testing.ObjectPropertyString instances.
   */
  public void setProcessObjectPropertyString(boolean process) {
    processObjectPropertyString = process;
  }

  /**
   * @param replaceIdGenerators the replaceIdGenerators to set
   */
  public void setReplaceIdGenerators(boolean replaceIdGenerators) {
    this.replaceIdGenerators = replaceIdGenerators;
  }

  /**
   * Sets the id generators to replace.
   */
  public void setIdGenerators(Set<String> idGenerators) {
    this.idGenerators = Sets.newHashSet(idGenerators);
  }

  /**
   * Set the function inlining policy for the compiler.
   */
  public void setInlineFunctions(Reach reach) {
    switch (reach) {
      case ALL:
        this.inlineFunctions = true;
        this.inlineLocalFunctions = true;
        break;
      case LOCAL_ONLY:
        this.inlineFunctions = false;
        this.inlineLocalFunctions = true;
        break;
      case NONE:
        this.inlineFunctions = false;
        this.inlineLocalFunctions = false;
        break;
      default:
        throw new IllegalStateException("unexpected");
    }
  }

  /**
   * Set the variable inlining policy for the compiler.
   */
  public void setInlineVariables(Reach reach) {
    switch (reach) {
      case ALL:
        this.inlineVariables = true;
        this.inlineLocalVariables = true;
        break;
      case LOCAL_ONLY:
        this.inlineVariables = false;
        this.inlineLocalVariables = true;
        break;
      case NONE:
        this.inlineVariables = false;
        this.inlineLocalVariables = false;
        break;
      default:
        throw new IllegalStateException("unexpected");
    }
  }

  /**
   * Set the variable removal policy for the compiler.
   */
  @Deprecated
  public void setRemoveUnusedVariable(Reach reach) {
    setRemoveUnusedVariables(reach);
  }

  /**
   * Set the variable removal policy for the compiler.
   */
  public void setRemoveUnusedVariables(Reach reach) {
    switch (reach) {
      case ALL:
        this.removeUnusedVars = true;
        this.removeUnusedLocalVars = true;
        break;
      case LOCAL_ONLY:
        this.removeUnusedVars = false;
        this.removeUnusedLocalVars = true;
        break;
      case NONE:
        this.removeUnusedVars = false;
        this.removeUnusedLocalVars = false;
        break;
      default:
        throw new IllegalStateException("unexpected");
    }
  }

  /**
   * Sets the functions whose debug strings to replace.
   */
  public void setReplaceStringsConfiguration(
      String placeholderToken, List<String> functionDescriptors) {
    this.replaceStringsPlaceholderToken = placeholderToken;
    this.replaceStringsFunctionDescriptions =
        Lists.newArrayList(functionDescriptors);
  }

  public void setRewriteNewDateGoogNow(boolean rewrite) {
    this.rewriteNewDateGoogNow = rewrite;
  }

  public void setRemoveAbstractMethods(boolean remove) {
    this.removeAbstractMethods = remove;
  }

  public void setRemoveClosureAsserts(boolean remove) {
    this.removeClosureAsserts = remove;
  }

  /**
   * If true, name anonymous functions only. All other passes will be skipped.
   */
  public void setNameAnonymousFunctionsOnly(boolean value) {
    this.nameAnonymousFunctionsOnly = value;
  }

  public void setColorizeErrorOutput(boolean colorizeErrorOutput) {
    this.colorizeErrorOutput = colorizeErrorOutput;
  }

  public boolean shouldColorizeErrorOutput() {
    return colorizeErrorOutput;
  }

  /**
   * If true, chain calls to functions that return this.
   */
  public void setChainCalls(boolean value) {
    this.chainCalls = value;
  }

  /**
   * If true, accept `const' keyword.
   */
  public void setAcceptConstKeyword(boolean value) {
    this.acceptConstKeyword = value;
  }

  /**
   * Enable runtime type checking, which adds JS type assertions for debugging.
   *
   * @param logFunction A JS function to be used for logging runtime type
   *     assertion failures.
   */
  public void enableRuntimeTypeCheck(String logFunction) {
    this.runtimeTypeCheck = true;
    this.runtimeTypeCheckLogFunction = logFunction;
  }

  public void disableRuntimeTypeCheck() {
    this.runtimeTypeCheck = false;
  }

  public void setGenerateExports(boolean generateExports) {
    this.generateExports = generateExports;
  }

  public void setCodingConvention(CodingConvention codingConvention) {
    this.codingConvention = codingConvention;
  }

  public CodingConvention getCodingConvention() {
    return codingConvention;
  }

  /**
   * Sets dependency options. See the DependencyOptions class for more info.
   * This supercedes manageClosureDependencies.
   */
  public void setDependencyOptions(DependencyOptions options) {
    this.dependencyOptions = options;
  }

  /**
   * Sort inputs by their goog.provide/goog.require calls, and prune inputs
   * whose symbols are not required.
   */
  public void setManageClosureDependencies(boolean newVal) {
    dependencyOptions.setDependencySorting(newVal);
    dependencyOptions.setDependencyPruning(newVal);
    dependencyOptions.setMoocherDropping(false);
    manageClosureDependencies = newVal;
  }

  /**
   * Sort inputs by their goog.provide/goog.require calls.
   *
   * @param entryPoints Entry points to the program. Must be goog.provide'd
   *     symbols. Any goog.provide'd symbols that are not a transitive
   *     dependency of the entry points will be deleted.
   *     Files without goog.provides, and their dependencies,
   *     will always be left in.
   */
  public void setManageClosureDependencies(List<String> entryPoints) {
    Preconditions.checkNotNull(entryPoints);
    setManageClosureDependencies(true);
    dependencyOptions.setEntryPoints(entryPoints);
  }

  /**
   * Controls how detailed the compilation summary is. Values:
   *  0 (never print summary), 1 (print summary only if there are
   * errors or warnings), 2 (print summary if type checking is on,
   * see --check_types), 3 (always print summary). The default level
   * is 1
   */
  public void setSummaryDetailLevel(int summaryDetailLevel) {
    this.summaryDetailLevel = summaryDetailLevel;
  }

  /**
   * @deprecated replaced by {@link #setExternExports}
   */
  @Deprecated
  public void enableExternExports(boolean enabled) {
    this.externExports = enabled;
  }

  public void setExtraAnnotationNames(Set<String> extraAnnotationNames) {
    this.extraAnnotationNames = Sets.newHashSet(extraAnnotationNames);
  }

  public boolean isExternExportsEnabled() {
    return externExports;
  }

  /**
   * Sets the output charset by name.
   */
  public void setOutputCharset(String charsetName) {
    this.outputCharset = charsetName;
  }

  /**
   * Sets how goog.tweak calls are processed.
   */
  public void setTweakProcessing(TweakProcessing tweakProcessing) {
    this.tweakProcessing = tweakProcessing;
  }

  public TweakProcessing getTweakProcessing() {
    return tweakProcessing;
  }

  /**
   * Sets how goog.tweak calls are processed.
   */
  public void setLanguageIn(LanguageMode languageIn) {
    this.languageIn = languageIn;
    this.languageOut = languageIn;
  }

  public LanguageMode getLanguageIn() {
    return languageIn;
  }

  public LanguageMode getLanguageOut() {
    return languageOut;
  }

  /**
   * Whether to include "undefined" in the default types.
   *   For example:
   *     "{Object}" is normally "Object|null" becomes "Object|null|undefined"
   *     "{?string}" is normally "string|null" becomes "string|null|undefined"
   * In either case "!" annotated types excluded both null and undefined.
   */
  public void setLooseTypes(boolean looseTypes) {
    this.looseTypes = looseTypes;
  }

  @Override
  public Object clone() throws CloneNotSupportedException {
    CompilerOptions clone = (CompilerOptions) super.clone();
    // TODO(bolinfest): Add relevant custom cloning.
    return clone;
  }

  public void setAliasTransformationHandler(
      AliasTransformationHandler changes) {
    this.aliasHandler = changes;
  }

  public AliasTransformationHandler getAliasTransformationHandler() {
    return this.aliasHandler;
  }

  /**
   * If true, enables type inference. If checkTypes is enabled, this flag has
   * no effect.
   */
  public void setInferTypes(boolean enable) {
    inferTypes = enable;
  }

  /**
   * Gets the inferTypes flag. Note that if checkTypes is enabled, this flag
   * is ignored when configuring the compiler.
   */
  public boolean getInferTypes() {
    return inferTypes;
  }

  /**
   * @return Whether assumeStrictThis is set.
   */
  public boolean assumeStrictThis() {
    return assumeStrictThis;
  }

  /**
   * If true, enables enables additional optimizations.
   */
  public void setAssumeStrictThis(boolean enable) {
    this.assumeStrictThis = enable;
  }

  /**
   * @return Whether assumeClosuresOnlyCaptureReferences is set.
   */
  public boolean assumeClosuresOnlyCaptureReferences() {
    return assumeClosuresOnlyCaptureReferences;
  }

  /**
   * Whether to assume closures capture only what they reference. This allows
   * more aggressive function inlining.
   */
  public void setAssumeClosuresOnlyCaptureReferences(boolean enable) {
    this.assumeClosuresOnlyCaptureReferences = enable;
  }

  /**
   * Sets the list of properties that we report property invalidation errors
   * for.
   */
  public void setPropertyInvalidationErrors(
      Map<String, CheckLevel> propertyInvalidationErrors) {
    this.propertyInvalidationErrors =
        Maps.newHashMap(propertyInvalidationErrors);
  }

  public void setLanguageOut(LanguageMode languageOut) {
    this.languageOut = languageOut;
  }

  public void setIdeMode(boolean ideMode) {
    this.ideMode = ideMode;
  }

  public void setSkipAllPasses(boolean skipAllPasses) {
    this.skipAllPasses = skipAllPasses;
  }

  public void setDevMode(DevMode devMode) {
    this.devMode = devMode;
  }

  public void setMessageBundle(MessageBundle messageBundle) {
    this.messageBundle = messageBundle;
  }

  public void setCheckSymbols(boolean checkSymbols) {
    this.checkSymbols = checkSymbols;
  }

  public void setCheckSuspiciousCode(boolean checkSuspiciousCode) {
    this.checkSuspiciousCode = checkSuspiciousCode;
  }

  public void setCheckControlStructures(boolean checkControlStructures) {
    this.checkControlStructures = checkControlStructures;
  }

  public void setCheckTypes(boolean checkTypes) {
    this.checkTypes = checkTypes;
  }

  public void setCheckMissingGetCssNameBlacklist(String blackList) {
    this.checkMissingGetCssNameBlacklist = blackList;
  }

  public void setFoldConstants(boolean foldConstants) {
    this.foldConstants = foldConstants;
  }

  public void setDeadAssignmentElimination(boolean deadAssignmentElimination) {
    this.deadAssignmentElimination = deadAssignmentElimination;
  }

  public void setInlineConstantVars(boolean inlineConstantVars) {
    this.inlineConstantVars = inlineConstantVars;
  }

  public void setInlineFunctions(boolean inlineFunctions) {
    this.inlineFunctions = inlineFunctions;
  }

  public void setInlineLocalFunctions(boolean inlineLocalFunctions) {
    this.inlineLocalFunctions = inlineLocalFunctions;
  }

  public void setCrossModuleCodeMotion(boolean crossModuleCodeMotion) {
    this.crossModuleCodeMotion = crossModuleCodeMotion;
  }

  public void setCoalesceVariableNames(boolean coalesceVariableNames) {
    this.coalesceVariableNames = coalesceVariableNames;
  }

  public void setCrossModuleMethodMotion(boolean crossModuleMethodMotion) {
    this.crossModuleMethodMotion = crossModuleMethodMotion;
  }

  public void setInlineGetters(boolean inlineGetters) {
    this.inlineGetters = inlineGetters;
  }

  public void setInlineVariables(boolean inlineVariables) {
    this.inlineVariables = inlineVariables;
  }

  public void setInlineLocalVariables(boolean inlineLocalVariables) {
    this.inlineLocalVariables = inlineLocalVariables;
  }

  public void setFlowSensitiveInlineVariables(boolean enabled) {
    this.flowSensitiveInlineVariables = enabled;
  }

  public void setSmartNameRemoval(boolean smartNameRemoval) {
    this.smartNameRemoval = smartNameRemoval;
  }

  public void setRemoveDeadCode(boolean removeDeadCode) {
    this.removeDeadCode = removeDeadCode;
  }

  public void setExtractPrototypeMemberDeclarations(boolean enabled) {
    this.extractPrototypeMemberDeclarations = enabled;
  }

  public void setRemoveUnusedPrototypeProperties(boolean enabled) {
    this.removeUnusedPrototypeProperties = enabled;
  }

  public void setRemoveUnusedPrototypePropertiesInExterns(
      boolean enabled) {
    this.removeUnusedPrototypePropertiesInExterns = enabled;
  }

  public void setRemoveUnusedVars(boolean removeUnusedVars) {
    this.removeUnusedVars = removeUnusedVars;
  }

  public void setRemoveUnusedLocalVars(boolean removeUnusedLocalVars) {
    this.removeUnusedLocalVars = removeUnusedLocalVars;
  }

  public void setAliasExternals(boolean aliasExternals) {
    this.aliasExternals = aliasExternals;
  }

  public void setCollapseVariableDeclarations(boolean enabled) {
    this.collapseVariableDeclarations = enabled;
  }

  public void setGroupVariableDeclarations(boolean enabled) {
    this.groupVariableDeclarations = enabled;
  }

  public void setCollapseAnonymousFunctions(boolean enabled) {
    this.collapseAnonymousFunctions = enabled;
  }

  public void setAliasableStrings(Set<String> aliasableStrings) {
    this.aliasableStrings = aliasableStrings;
  }

  public void setAliasStringsBlacklist(String aliasStringsBlacklist) {
    this.aliasStringsBlacklist = aliasStringsBlacklist;
  }

  public void setAliasAllStrings(boolean aliasAllStrings) {
    this.aliasAllStrings = aliasAllStrings;
  }

  public void setOutputJsStringUsage(boolean outputJsStringUsage) {
    this.outputJsStringUsage = outputJsStringUsage;
  }

  public void setConvertToDottedProperties(boolean convertToDottedProperties) {
    this.convertToDottedProperties = convertToDottedProperties;
  }

  public void setRewriteFunctionExpressions(boolean rewriteFunctionExpressions) {
    this.rewriteFunctionExpressions = rewriteFunctionExpressions;
  }

  public void setOptimizeParameters(boolean optimizeParameters) {
    this.optimizeParameters = optimizeParameters;
  }

  public void setOptimizeReturns(boolean optimizeReturns) {
    this.optimizeReturns = optimizeReturns;
  }

  public void setOptimizeCalls(boolean optimizeCalls) {
    this.optimizeCalls = optimizeCalls;
  }

  public void setOptimizeArgumentsArray(boolean optimizeArgumentsArray) {
    this.optimizeArgumentsArray = optimizeArgumentsArray;
  }

  public void setVariableRenaming(VariableRenamingPolicy variableRenaming) {
    this.variableRenaming = variableRenaming;
  }

  public void setPropertyRenaming(PropertyRenamingPolicy propertyRenaming) {
    this.propertyRenaming = propertyRenaming;
  }

  public void setLabelRenaming(boolean labelRenaming) {
    this.labelRenaming = labelRenaming;
  }

  public void setReserveRawExports(boolean reserveRawExports) {
    this.reserveRawExports = reserveRawExports;
  }

  public void setGeneratePseudoNames(boolean generatePseudoNames) {
    this.generatePseudoNames = generatePseudoNames;
  }

  public void setRenamePrefix(String renamePrefix) {
    this.renamePrefix = renamePrefix;
  }

  public void setRenamePrefixNamespace(String renamePrefixNamespace) {
    this.renamePrefixNamespace = renamePrefixNamespace;
  }

  public void setAliasKeywords(boolean aliasKeywords) {
    this.aliasKeywords = aliasKeywords;
  }

  public void setCollapseProperties(boolean collapseProperties) {
    this.collapseProperties = collapseProperties;
  }

  public void setDevirtualizePrototypeMethods(boolean devirtualizePrototypeMethods) {
    this.devirtualizePrototypeMethods = devirtualizePrototypeMethods;
  }

  public void setComputeFunctionSideEffects(boolean computeFunctionSideEffects) {
    this.computeFunctionSideEffects = computeFunctionSideEffects;
  }

  public void setDebugFunctionSideEffectsPath(String debugFunctionSideEffectsPath) {
    this.debugFunctionSideEffectsPath = debugFunctionSideEffectsPath;
  }

  public void setDisambiguateProperties(boolean disambiguateProperties) {
    this.disambiguateProperties = disambiguateProperties;
  }

  public void setAmbiguateProperties(boolean ambiguateProperties) {
    this.ambiguateProperties = ambiguateProperties;
  }

  public void setAnonymousFunctionNaming(
      AnonymousFunctionNamingPolicy anonymousFunctionNaming) {
    this.anonymousFunctionNaming = anonymousFunctionNaming;
  }

  public void setInputVariableMapSerialized(byte[] inputVariableMapSerialized) {
    this.inputVariableMapSerialized = inputVariableMapSerialized;
  }

  public void setInputPropertyMapSerialized(byte[] inputPropertyMapSerialized) {
    this.inputPropertyMapSerialized = inputPropertyMapSerialized;
  }

  public void setExportTestFunctions(boolean exportTestFunctions) {
    this.exportTestFunctions = exportTestFunctions;
  }

  public void setRuntimeTypeCheck(boolean runtimeTypeCheck) {
    this.runtimeTypeCheck = runtimeTypeCheck;
  }

  public void setRuntimeTypeCheckLogFunction(String runtimeTypeCheckLogFunction) {
    this.runtimeTypeCheckLogFunction = runtimeTypeCheckLogFunction;
  }

  public void setSyntheticBlockStartMarker(String syntheticBlockStartMarker) {
    this.syntheticBlockStartMarker = syntheticBlockStartMarker;
  }

  public void setSyntheticBlockEndMarker(String syntheticBlockEndMarker) {
    this.syntheticBlockEndMarker = syntheticBlockEndMarker;
  }

  public void setLocale(String locale) {
    this.locale = locale;
  }

  public void setMarkAsCompiled(boolean markAsCompiled) {
    this.markAsCompiled = markAsCompiled;
  }

  public void setRemoveTryCatchFinally(boolean removeTryCatchFinally) {
    this.removeTryCatchFinally = removeTryCatchFinally;
  }

  public void setClosurePass(boolean closurePass) {
    this.closurePass = closurePass;
  }

  public void setGatherCssNames(boolean gatherCssNames) {
    this.gatherCssNames = gatherCssNames;
  }

  public void setStripTypes(Set<String> stripTypes) {
    this.stripTypes = stripTypes;
  }

  public void setStripNameSuffixes(Set<String> stripNameSuffixes) {
    this.stripNameSuffixes = stripNameSuffixes;
  }

  public void setStripNamePrefixes(Set<String> stripNamePrefixes) {
    this.stripNamePrefixes = stripNamePrefixes;
  }

  public void setStripTypePrefixes(Set<String> stripTypePrefixes) {
    this.stripTypePrefixes = stripTypePrefixes;
  }

  public void setCustomPasses(Multimap<CustomPassExecutionTime, CompilerPass> customPasses) {
    this.customPasses = customPasses;
  }

  public void setMarkNoSideEffectCalls(boolean markNoSideEffectCalls) {
    this.markNoSideEffectCalls = markNoSideEffectCalls;
  }

  public void setDefineReplacements(Map<String, Object> defineReplacements) {
    this.defineReplacements = defineReplacements;
  }

  public void setTweakReplacements(Map<String, Object> tweakReplacements) {
    this.tweakReplacements = tweakReplacements;
  }

  public void setMoveFunctionDeclarations(boolean moveFunctionDeclarations) {
    this.moveFunctionDeclarations = moveFunctionDeclarations;
  }

  public void setInstrumentationTemplate(String instrumentationTemplate) {
    this.instrumentationTemplate = instrumentationTemplate;
  }

  public void setRecordFunctionInformation(boolean recordFunctionInformation) {
    this.recordFunctionInformation = recordFunctionInformation;
  }

  public void setCssRenamingMap(CssRenamingMap cssRenamingMap) {
    this.cssRenamingMap = cssRenamingMap;
  }

  public void setReplaceStringsFunctionDescriptions(List<String> replaceStringsFunctionDescriptions) {
    this.replaceStringsFunctionDescriptions = replaceStringsFunctionDescriptions;
  }

  public void setReplaceStringsPlaceholderToken(String replaceStringsPlaceholderToken) {
    this.replaceStringsPlaceholderToken = replaceStringsPlaceholderToken;
  }

  public void setReplaceStringsReservedStrings(Set<String> replaceStringsReservedStrings) {
    this.replaceStringsReservedStrings = replaceStringsReservedStrings;
  }

  public void setPrettyPrint(boolean prettyPrint) {
    this.prettyPrint = prettyPrint;
  }

  public void setLineBreak(boolean lineBreak) {
    this.lineBreak = lineBreak;
  }

  public void setPrintInputDelimiter(boolean printInputDelimiter) {
    this.printInputDelimiter = printInputDelimiter;
  }

  public void setInputDelimiter(String inputDelimiter) {
    this.inputDelimiter = inputDelimiter;
  }

  public void setTracer(TracerMode tracer) {
    this.tracer = tracer;
  }

  public void setErrorFormat(ErrorFormat errorFormat) {
    this.errorFormat = errorFormat;
  }

  public void setWarningsGuard(ComposeWarningsGuard warningsGuard) {
    this.warningsGuard = warningsGuard;
  }

  public void setLineLengthThreshold(int lineLengthThreshold) {
    this.lineLengthThreshold = lineLengthThreshold;
  }

  public void setExternExports(boolean externExports) {
    this.externExports = externExports;
  }

  public void setExternExportsPath(String externExportsPath) {
    this.externExportsPath = externExportsPath;
  }

  public void setSourceMapOutputPath(String sourceMapOutputPath) {
    this.sourceMapOutputPath = sourceMapOutputPath;
  }

  public void setSourceMapDetailLevel(SourceMap.DetailLevel sourceMapDetailLevel) {
    this.sourceMapDetailLevel = sourceMapDetailLevel;
  }

  public void setSourceMapFormat(SourceMap.Format sourceMapFormat) {
    this.sourceMapFormat = sourceMapFormat;
  }

  public void setSourceMapLocationMappings(List<SourceMap.LocationMapping> sourceMapLocationMappings) {
    this.sourceMapLocationMappings = sourceMapLocationMappings;
  }

  /**
   * Activates transformation of AMD to CJS modules.
   */
  public void setTransformAMDToCJSModules(boolean transformAMDToCJSModules) {
    this.transformAMDToCJSModules = transformAMDToCJSModules;
  }

  /**
   * Activates Common JS module processing.
   */
  public void setProcessCommonJSModules(boolean processCommonJSModules) {
    this.processCommonJSModules = processCommonJSModules;
  }

  /**
   * Sets a path prefix for Common JS modules.
   */
  public void setCommonJSModulePathPrefix(String commonJSModulePathPrefix) {
    this.commonJSModulePathPrefix = commonJSModulePathPrefix;
  }


  //////////////////////////////////////////////////////////////////////////////
  // Enums

  /** When to do the extra sanity checks */
  public static enum LanguageMode {
    /**
     * Tranditional JavaScript
     */
    ECMASCRIPT3,

    /**
     * Shiny new JavaScript
     */
    ECMASCRIPT5,

    /**
     * Nitpicky, shiny new JavaScript
     */
    ECMASCRIPT5_STRICT,
  }

  /** When to do the extra sanity checks */
  static enum DevMode {
    /**
     * Don't do any extra sanity checks.
     */
    OFF,

    /**
     * After the initial parse
     */
    START,

    /**
     * At the start and at the end of all optimizations.
     */
    START_AND_END,

    /**
     * After every pass
     */
    EVERY_PASS
  }

  public static enum TracerMode {
    ALL,  // Collect all timing and size metrics.
    FAST, // Collect all timing and size metrics, except gzipped size.
    OFF;  // Collect no timing and size metrics.

    boolean isOn() {
      return this != OFF;
    }
  }

  public static enum TweakProcessing {
    OFF,  // Do not run the ProcessTweaks pass.
    CHECK, // Run the pass, but do not strip out the calls.
    STRIP;  // Strip out all calls to goog.tweak.*.

    public boolean isOn() {
      return this != OFF;
    }

    public boolean shouldStrip() {
      return this == STRIP;
    }
  }

  /**
   * A Role Specific Interface for JsCompiler that represents a data holder
   * object which is used to store goog.scope alias code changes to code made
   * during a compile. There is no guarantee that individual alias changes are
   * invoked in the order they occur during compilation, so implementations
   * should not assume any relevance to the order changes arrive.
   * <p>
   * Calls to the mutators are expected to resolve very quickly, so
   * implementations should not perform expensive operations in the mutator
   * methods.
   *
   * @author tylerg@google.com (Tyler Goodwin)
   */
  public interface AliasTransformationHandler {

    /**
     * Builds an AliasTransformation implementation and returns it to the
     * caller.
     * <p>
     * Callers are allowed to request multiple AliasTransformation instances for
     * the same file, though it is expected that the first and last char values
     * for multiple instances will not overlap.
     * <p>
     * This method is expected to have a side-effect of storing off the created
     * AliasTransformation, which guarantees that invokers of this interface
     * cannot leak AliasTransformation to this implementation that the
     * implementor did not create
     *
     * @param sourceFile the source file the aliases re contained in.
     * @param position the region of the source file associated with the
     *        goog.scope call. The item of the SourcePosition is the returned
     *        AliasTransformation
     */
    public AliasTransformation logAliasTransformation(
        String sourceFile, SourcePosition<AliasTransformation> position);
  }

  /**
   * A Role Specific Interface for the JsCompiler to report aliases used to
   * change the code during a compile.
   * <p>
   * While aliases defined by goog.scope are expected to by only 1 per file, and
   * the only top level structure in the file, this is not enforced.
   */
  public interface AliasTransformation {

    /**
     * Adds an alias definition to the AliasTransformation instance.
     * <p>
     * Last definition for a given alias is kept if an alias is inserted
     * multiple times (since this is generally the behavior in JavaScript code).
     *
     * @param alias the name of the alias.
     * @param definition the definition of the alias.
     */
    void addAlias(String alias, String definition);
  }

  /**
   * A Null implementation of the CodeChanges interface which performs all
   * operations as a No-Op
   */
  static final AliasTransformationHandler NULL_ALIAS_TRANSFORMATION_HANDLER =
      new NullAliasTransformationHandler();

  private static class NullAliasTransformationHandler
      implements AliasTransformationHandler, Serializable {
    private static final long serialVersionUID = 0L;

    private static final AliasTransformation NULL_ALIAS_TRANSFORMATION =
        new NullAliasTransformation();

    @Override
    public AliasTransformation logAliasTransformation(
        String sourceFile, SourcePosition<AliasTransformation> position) {
      position.setItem(NULL_ALIAS_TRANSFORMATION);
      return NULL_ALIAS_TRANSFORMATION;
    }

    private static class NullAliasTransformation
        implements AliasTransformation, Serializable {
      private static final long serialVersionUID = 0L;

      @Override
      public void addAlias(String alias, String definition) {
      }
    }
  }
}<|MERGE_RESOLUTION|>--- conflicted
+++ resolved
@@ -24,6 +24,8 @@
 import com.google.javascript.rhino.IR;
 import com.google.javascript.rhino.Node;
 import com.google.javascript.rhino.SourcePosition;
+import com.google.javascript.rhino.Token;
+
 import java.io.Serializable;
 import java.util.Collections;
 import java.util.List;
@@ -630,25 +632,22 @@
   /** List of properties that we report invalidation errors for. */
   Map<String, CheckLevel> propertyInvalidationErrors;
 
-<<<<<<< HEAD
+  /** Transform AMD to Common JS modules. */
+  boolean transformAMDToCJSModules = false;
+
+  /** Transform AMD to Common JS modules. */
+  boolean processCommonJSModules = false;
+
+  /** Common JS module prefix. */
+  String commonJSModulePathPrefix =
+      ProcessCommonJSModules.DEFAULT_FILENAME_PREFIX;
+
   /**
    * The name of the scope to prefix all global variable assignments
    * with. This assumes that all of the resulting code will be wrapped
    * in a with (scope) { } wrapper.
    */
   public String globalScopeName;
-=======
-  /** Transform AMD to Common JS modules. */
-  boolean transformAMDToCJSModules = false;
-
-  /** Transform AMD to Common JS modules. */
-  boolean processCommonJSModules = false;
-
-  /** Common JS module prefix. */
-  String commonJSModulePathPrefix =
-      ProcessCommonJSModules.DEFAULT_FILENAME_PREFIX;
-
->>>>>>> deb80fda
 
   //--------------------------------
   // Output options
@@ -899,6 +898,7 @@
     colorizeErrorOutput = false;
     errorFormat = ErrorFormat.SINGLELINE;
     debugFunctionSideEffectsPath = null;
+    jsOutputFile = "";
     externExports = false;
     nameReferenceReportPath = null;
     nameReferenceGraphPath = null;
@@ -1215,6 +1215,10 @@
    */
   public void setNameAnonymousFunctionsOnly(boolean value) {
     this.nameAnonymousFunctionsOnly = value;
+  }
+
+  public void lineLengthThreshold(int value) {
+    this.lineLengthThreshold = value;
   }
 
   public void setColorizeErrorOutput(boolean colorizeErrorOutput) {
